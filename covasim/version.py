# -*- coding: utf-8 -*-

__all__ = ['__version__', '__versiondate__', '__license__']

<<<<<<< HEAD
__version__ = '0.27.1'
__versiondate__ = '2020-04-15'
=======
__version__ = '0.27.2'
__versiondate__ = '2020-04-16'
>>>>>>> 80768a9a
__license__ = f'Covasim {__version__} ({__versiondate__}) — © 2020 by IDM'<|MERGE_RESOLUTION|>--- conflicted
+++ resolved
@@ -2,11 +2,6 @@
 
 __all__ = ['__version__', '__versiondate__', '__license__']
 
-<<<<<<< HEAD
-__version__ = '0.27.1'
-__versiondate__ = '2020-04-15'
-=======
-__version__ = '0.27.2'
+__version__ = '0.27.3'
 __versiondate__ = '2020-04-16'
->>>>>>> 80768a9a
 __license__ = f'Covasim {__version__} ({__versiondate__}) — © 2020 by IDM'