import numpy as np
import pandas as pd
import pylab as pl
import sciris as sc
import covasim as cv
from . import utils as cvu



__all__ = ['Intervention', 'dynamic_pars', 'sequence', 'change_beta', 'test_num', 'test_prob', 'contact_tracing']


#%% Generic intervention classes

class Intervention:
    '''
    Abstract class for interventions

    '''
    def __init__(self):
        self.results = {}  #: All interventions are guaranteed to have results, so `Sim` can safely iterate over this dict


    def apply(self, sim):
        '''
        Apply intervention

        Function signature matches existing intervention definition
        This method gets called at each timestep and must be implemented
        by derived classes

        Args:
            self:
            sim: The Sim instance

        Returns:
            None
        '''
        raise NotImplementedError


    def plot(self, sim, ax):
        '''
        Call function during plotting

        This can be used to do things like add vertical lines on days when interventions take place

        Args:
            sim: the Sim instance
            ax: the axis instance

        Returns:
            None
        '''
        return


    def to_json(self):
        '''
        Return JSON-compatible representation

        Custom classes can't be directly represented in JSON. This method is a
        one-way export to produce a JSON-compatible representation of the
        intervention. In the first instance, the object dict will be returned.
        However, if an intervention itself contains non-standard variables as
        attributes, then its `to_json` method will need to handle those

        Returns:
            JSON-serializable representation (typically a dict, but could be anything else)
        '''
        d = sc.dcp(self.__dict__)
        d['InterventionType'] = self.__class__.__name__
        return d


class dynamic_pars(Intervention):
    '''
    A generic intervention that modifies a set of parameters at specified points
    in time.

    The intervention takes a single argument, pars, which is a dictionary of which
    parameters to change, with following structure: keys are the parameters to change,
    then subkeys 'days' and 'vals' are either a scalar or list of when the change(s)
    should take effect and what the new value should be, respectively.

    Args:
        pars (dict): described above

    **Examples**
    ::

        interv = cv.dynamic_pars({'diag_factor':{'days':30, 'vals':0.5}, 'cont_factor':{'days':30, 'vals':0.5}}) # Starting day 30, make diagnosed people and people with contacts half as likely to transmit
        interv = cv.dynamic_pars({'beta':{'days':[14, 28], 'vals':[0.005, 0.015]}}) # On day 14, change beta to 0.005, and on day 28 change it back to 0.015
    '''

    def __init__(self, pars):
        super().__init__()
        subkeys = ['days', 'vals']
        for parkey in pars.keys():
            for subkey in subkeys:
                if subkey not in pars[parkey].keys():
                    errormsg = f'Parameter {parkey} is missing subkey {subkey}'
                    raise KeyError(errormsg)
                if sc.isnumber(pars[parkey][subkey]): # Allow scalar values or dicts, but leave everything else unchanged
                    pars[parkey][subkey] = sc.promotetoarray(pars[parkey][subkey])
            len_days = len(pars[parkey]['days'])
            len_vals = len(pars[parkey]['vals'])
            if len_days != len_vals:
                raise ValueError(f'Length of days ({len_days}) does not match length of values ({len_vals}) for parameter {parkey}')
        self.pars = pars
        return


    def apply(self, sim):
        ''' Loop over the parameters, and then loop over the days, applying them if any are found '''
        t = sim.t
        for parkey,parval in self.pars.items():
            inds = sc.findinds(parval['days'], t) # Look for matches
            if len(inds):

                if len(inds)>1:
                    raise ValueError(f'Duplicate days are not allowed for Dynamic interventions (day={t}, indices={inds})')
                else:
                    match = inds[0]
                    val = parval['vals'][match]
                    if isinstance(val, dict):
                        sim[parkey].update(val) # Set the parameter if a nested dict
                    else:
                        sim[parkey] = val # Set the parameter if not a dict
        return


class sequence(Intervention):
    '''
    This is an example of a meta-intervention which switches between a sequence of interventions.

    Args:
        days (list): the days on which to apply each intervention
        interventions (list): the interventions to apply on those days
        WARNING: Will take first intervation after sum(days) days has ellapsed!

    **Example**
    ::

        interv = cv.sequence(days=[10, 51], interventions=[
                    cv.test_historical(npts, n_tests=[100] * npts, n_positive=[1] * npts),
                    cv.test_prob(npts, symptomatic_prob=0.2, asymptomatic_prob=0.002),
                ])
    '''

    def __init__(self, days, interventions):
        super().__init__()
        assert len(days) == len(interventions)
        self.days = days
        self.interventions = interventions
        self._cum_days = np.cumsum(days)
        return


    def apply(self, sim: cv.Sim):
        idx = np.argmax(self._cum_days > sim.t)  # Index of the intervention to apply on this day
        self.interventions[idx].apply(sim)
        return


class change_beta(Intervention):
    '''
    The most basic intervention -- change beta by a certain amount.

    Args:
        days (int or array): the day or array of days to apply the interventions
        changes (float or array): the changes in beta (1 = no change, 0 = no transmission)
        layers (str or array): the layers in which to change beta


    **Examples**
    ::

        interv = cv.change_beta(25, 0.3) # On day 25, reduce overall beta by 70% to 0.3
        interv = cv.change_beta([14, 28], [0.7, 1], layers='s') # On day 14, reduce beta by 30%, and on day 28, return to 1 for schools
    '''

    def __init__(self, days, changes, layers=None):
        super().__init__()
        self.days = sc.promotetoarray(days)
        self.changes = sc.promotetoarray(changes)
        self.layers = sc.promotetolist(layers, keepnone=True)
        if len(self.days) != len(self.changes):
            errormsg = f'Number of days supplied ({len(self.days)}) does not match number of changes in beta ({len(self.changes)})'
            raise ValueError(errormsg)
        self.orig_betas = None
        return


    def apply(self, sim):

        # If this is the first time it's being run, store beta
        if self.orig_betas is None:
            self.orig_betas = {}
            for layer in self.layers:
                if layer is None:
                    self.orig_betas['overall'] = sim['beta']
                else:
                    self.orig_betas[layer] = sim['beta_layer'][layer]

        # If this day is found in the list, apply the intervention
        inds = sc.findinds(self.days, sim.t)
        if len(inds):
            for layer,new_beta in self.orig_betas.items():
                for ind in inds:
                    new_beta = new_beta * self.changes[ind]
                if layer == 'overall':
                    sim['beta'] = new_beta
                else:
                    sim['beta_layer'][layer] = new_beta
        return


    def plot(self, sim, ax):
        ''' Plot vertical lines for when changes in beta '''
        ylims = ax.get_ylim()
        for day in self.days:
            pl.plot([day]*2, ylims, '--', c=[0,0,0])
        return


#%% Testing interventions

class test_num(Intervention):
    '''
    Test a fixed number of people per day.

    **Example**
    ::

        interv = cv.test_num(daily_tests=[0.10*n_people]*npts)

    Returns:
        Intervention
    '''

    def __init__(self, daily_tests, sympt_test=100.0, quar_test=1.0, sensitivity=1.0, test_delay=0, loss_prob=0):
        super().__init__()

        self.daily_tests = daily_tests #: Should be a list of length matching time
        self.sympt_test = sympt_test
        self.quar_test = quar_test
        self.sensitivity = sensitivity
        self.test_delay = test_delay
        self.loss_prob = loss_prob

        return


    def apply(self, sim):

        t = sim.t

        # Process daily tests -- has to be here rather than init so have access to the sim object
        if isinstance(self.daily_tests, (pd.Series, pd.DataFrame)):
            start_date = sim['start_day']
            end_date = self.daily_tests.index[-1]
            dateindex = pd.date_range(start_date, end_date)
            self.daily_tests = self.daily_tests.reindex(dateindex, fill_value=0).to_numpy()

        # Check that there are still tests
        if t < len(self.daily_tests):
            n_tests = self.daily_tests[t]  # Number of tests for this day
            if not (n_tests and pl.isfinite(n_tests)): # If there are no tests today, abort early
                return
            else:
                sim.results['new_tests'][t] += n_tests
        else:
            return

        test_probs = np.ones(sim.n) # Begin by assigning equal tesitng probability to everyone
        symp_inds = cvu.true(sim.people.symptomatic)
        quar_inds = cvu.true(sim.people.quarantined)
        diag_inds = cvu.true(sim.people.diagnosed)
        test_probs[symp_inds] *= self.sympt_test
        test_probs[quar_inds] *= self.quar_test
        test_probs[diag_inds] = 0.

        test_inds = cvu.choose_w(probs=test_probs, n=n_tests, unique=False)

        sim.people.test(test_inds, self.sensitivity, loss_prob=self.loss_prob, test_delay=self.test_delay)

        return


class test_prob(Intervention):
    '''
    Test as many people as required based on test probability.
    Probabilities are OR together, so choose wisely.

    Args:
        symp_prob (float): Probability of testing a symptomatic (unquarantined) person
        asymp_prob (float): Probability of testing an asymptomatic (unquarantined) person
        symp_quar_prob (float): Probability of testing a symptomatic quarantined person
        asymp_quar_prob (float): Probability of testing an asymptomatic quarantined person
        test_sensitivity (float): Probability of a true positive
        loss_prob (float): Probability of loss to follow-up
        test_delay (int): How long testing takes
        start_day (int): When to start the intervention

    **Example**
    ::

        interv = cv.test_prob(symptomatic_prob=0.1, asymptomatic_prob=0.01) # Test 10% of symptomatics and 1% of asymptomatics
        interv = cv.test_prob(symp_quar_prob=0.4) # Test 40% of those in quarantine with symptoms

    Returns:
        Intervention
    '''
    def __init__(self, symp_prob=0, asymp_prob=0, symp_quar_prob=None, asymp_quar_prob=None, test_sensitivity=1.0, loss_prob=0.0, test_delay=1, start_day=0):
        super().__init__()
        self.symp_prob        = symp_prob
        self.asymp_prob       = asymp_prob
        self.symp_quar_prob   = symp_quar_prob  if  symp_quar_prob is not None else  symp_prob
        self.asymp_quar_prob  = asymp_quar_prob if asymp_quar_prob is not None else asymp_prob
        self.test_sensitivity = test_sensitivity
        self.loss_prob        = loss_prob
        self.test_delay       = test_delay
        self.start_day        = start_day

        return


    def apply(self, sim):
        ''' Perform testing '''
        t = sim.t
        if t < self.start_day:
            return

        symp_inds       = cvu.true(sim.people.symptomatic)
        asymp_inds      = cvu.false(sim.people.symptomatic)
        quar_inds       = cvu.true(sim.people.quarantined)
        symp_quar_inds  = quar_inds[cvu.true(sim.people.symptomatic[quar_inds])]
        asymp_quar_inds = quar_inds[cvu.false(sim.people.symptomatic[quar_inds])]
        diag_inds       = cvu.true(sim.people.diagnosed)

        test_probs = np.zeros(sim.n) # Begin by assigning equal tesitng probability to everyone
        test_probs[symp_inds]       = self.symp_prob
        test_probs[asymp_inds]      = self.asymp_prob
        test_probs[symp_quar_inds]  = self.symp_quar_prob
        test_probs[asymp_quar_inds] = self.asymp_quar_prob
        test_probs[diag_inds]       = 0.
        test_inds = cvu.binomial_arr(test_probs).nonzero()[0]

        sim.people.test(test_inds, test_sensitivity=self.test_sensitivity, loss_prob=self.loss_prob, test_delay=self.test_delay)

        sim.results['new_tests'][t] += len(test_inds)

        return


class contact_tracing(Intervention):
    '''
    Contact tracing of positives
    '''
    def __init__(self, trace_probs, trace_time, start_day=0, contact_reduction=None):
        super().__init__()
        self.trace_probs = trace_probs
        self.trace_time = trace_time
        self.contact_reduction = contact_reduction # Not using this yet, but could potentially scale contact in this intervention
        self.start_day = start_day
        return

    def apply(self, sim):
        t = sim.t
        if t < self.start_day:
            return

        just_diagnsed_inds = cvu.true(sim.people.diagnosed & (sim.people.date_diagnosed == t-1)) # Diagnosed last time step, time to trace
        if len(just_diagnsed_inds): # If there are any just-diagnosed people, go trace their contacts
            sim.people.trace(just_diagnsed_inds, self.trace_probs, self.trace_time)

        return




# class test_historical(Intervention):
#     '''
#     Test a known number of positive cases

#     This can be used to simulate historical data containing the number of tests performed and the
#     number of cases identified as a result.

#     This intervention will actually test all individuals. At the moment, testing someone who is negative
#     has no effect, so they don't really need to be tested. However, it's possible that in the future
#     a negative test may still have an impact (e.g. make it less likely for an individual to re-test even
#     if they become symptomatic). Therefore to remain as accurate as possible, `Person.test()` is guaranteed
#     to be called for every person tested.

#     One minor limitation of this intervention is that symptomatic individuals that are tested and in reality
#     returned a false negative result would not be tested at all - instead, a non-infectious individual would
#     be tested. At the moment this would not affect model dynamics because a false negative is equivalent to
#     not performing the test at all.
#     '''

#     def __init__(self, n_tests, n_positive):
#         '''
#         Args:
#             n_tests: Number of tests per day. If this is a scalar or an array with length less than npts, it will be zero-padded
#             n_positive: Number of positive tests (confirmed cases) per day. If this is a scalar or an array with length less than npts, it will be zero-padded
#         '''
#         super().__init__()
#         self.n_tests    = sc.promotetoarray(n_tests)
#         self.n_positive = sc.promotetoarray(n_positive)
#         return


#     def apply(self, sim):
#         ''' Perform testing '''

#         t = sim.t

#         if self.n_tests[t]:

<<<<<<< HEAD
            # Compute weights for people who would test positive or negative
            positive_tests = np.zeros((len(sim.people),))
            for i,person in enumerate(sim.people):
                if person.infectious:
                    positive_tests[i] = 1
            negative_tests = 1-positive_tests
=======
#             # Compute weights for people who would test positive or negative
#             positive_tests = np.zeros((sim.n,))
#             for i,person in enumerate(sim.people):
#                 if person.infectious:
#                     positive_tests[i] = 1
#             negative_tests = 1-positive_tests
>>>>>>> 460e4e66

#             # Select the people to test in each category
#             positive_inds = cv.choose_w(probs=positive_tests, n=min(sum(positive_tests), self.n_positive[t]), normalize=True)
#             negative_inds = cv.choose_w(probs=negative_tests, n=min(sum(negative_tests), self.n_tests[t]-len(positive_inds)), normalize=True)

#             # Todo - assess performance and optimize e.g. to reduce dict indexing
#             for ind in positive_inds:
#                 person = sim.people[ind]
#                 person.test(t, test_sensitivity=1.0) # Sensitivity is 1 because the person is guaranteed to test positive
#                 sim.results['new_diagnoses'][t] += 1

#             for ind in negative_inds:
#                 person = sim.people[ind]
#                 person.test(t, test_sensitivity=1.0)

#             sim.results['new_tests'][t] += self.n_tests[t]

#         return<|MERGE_RESOLUTION|>--- conflicted
+++ resolved
@@ -418,21 +418,12 @@
 
 #         if self.n_tests[t]:
 
-<<<<<<< HEAD
-            # Compute weights for people who would test positive or negative
-            positive_tests = np.zeros((len(sim.people),))
-            for i,person in enumerate(sim.people):
-                if person.infectious:
-                    positive_tests[i] = 1
-            negative_tests = 1-positive_tests
-=======
 #             # Compute weights for people who would test positive or negative
 #             positive_tests = np.zeros((sim.n,))
 #             for i,person in enumerate(sim.people):
 #                 if person.infectious:
 #                     positive_tests[i] = 1
 #             negative_tests = 1-positive_tests
->>>>>>> 460e4e66
 
 #             # Select the people to test in each category
 #             positive_inds = cv.choose_w(probs=positive_tests, n=min(sum(positive_tests), self.n_positive[t]), normalize=True)
