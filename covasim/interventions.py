--- conflicted
+++ resolved
@@ -1270,11 +1270,7 @@
         - ``target_eff``: the target efficacy from which to calculate initial antibody and boosting.
         must be supplied as a list, where length of list is equal to number of doses
         - ``nab_eff``:   the waning efficacy of neutralizing antibodies at preventing infection
-<<<<<<< HEAD
         - ``doses``:     the number of doses required to be fully vaccinated with this vaccine
-=======
-        - ``doses``:     the number of doses required to be fully vaccinated
->>>>>>> 3860fd8b
         - ``interval``:  the interval between doses (integer)
         - entries for efficacy against each of the variants (e.g. ``b117``)
 
@@ -1287,10 +1283,6 @@
         self.index     = None # Index of the vaccine in the sim; set later
         self.label     = None # Vaccine label (used as a dict key)
         self.p         = None # Vaccine parameters
-<<<<<<< HEAD
-=======
-        self.booster   = False # Whether the vaccine is a booster
->>>>>>> 3860fd8b
         self.vaccinated  = None  # Store a list of indices of people vaccinated with this vaccine each day
         self.vaccinations = None # Record the number of doses of this vaccine given per person
         self.vaccination_dates = None # Store the dates that each person was last vaccinated with this vaccine
@@ -1388,15 +1380,9 @@
                 errormsg = f'Provided mismatching efficacies and doses.'
                 raise ValueError(errormsg)
 
-<<<<<<< HEAD
-        self.vaccinated           = [None]*sim.npts # Keep track of inds of people vaccinated on each day with this vaccine
-        self.vaccinations         = np.zeros(sim['pop_size'], dtype=cvd.default_int) # Number of doses of this vaccine given per person
-        self.vaccination_dates    = np.full(sim['pop_size'], np.nan) # Store the dates when people are vaccinated with this vaccine
-=======
         self.vaccinated = [None] * sim.npts  # Keep track of inds of people vaccinated on each day with this vaccine
         self.vaccinations = np.zeros(sim['pop_size'], dtype=cvd.default_int)  # Number of doses of this vaccine given per person
         self.vaccination_dates = np.full(sim['pop_size'], np.nan)  # Store the dates when people are vaccinated with this vaccine
->>>>>>> 3860fd8b
 
         sim['vaccine_pars'][self.label] = self.p # Store the parameters
         self.index = list(sim['vaccine_pars'].keys()).index(self.label) # Find where we are in the list
@@ -1441,11 +1427,7 @@
 
         # Extract indices of already-vaccinated people and get indices of newly-vaccinated
         prior_vacc = cvu.true(sim.people.vaccinated)
-<<<<<<< HEAD
-        new_vacc = np.setdiff1d(vacc_inds, prior_vacc)
-=======
         new_vacc   = np.setdiff1d(vacc_inds, prior_vacc)
->>>>>>> 3860fd8b
 
         if len(vacc_inds):
             self.vaccinations[vacc_inds] += 1
@@ -1529,11 +1511,7 @@
         pfizer = cv.vaccinate_prob(vaccine='pfizer', days=30, prob=0.7)
         cv.Sim(interventions=pfizer, use_waning=True).run().plot()
     '''
-<<<<<<< HEAD
-    def __init__(self, vaccine, days, label=None, prob=1.0, booster=False, subtarget=None, **kwargs):
-=======
     def __init__(self, vaccine, days, label=None, prob=1.0, subtarget=None, booster=False, **kwargs):
->>>>>>> 3860fd8b
         super().__init__(vaccine,label=label,**kwargs) # Initialize the Intervention object
         self.days      = sc.dcp(days)
         self.prob      = prob
@@ -1559,16 +1537,12 @@
             for _ in find_day(self.days, sim.t, interv=self, sim=sim):
                 vacc_probs = np.zeros(sim['pop_size'])
 
-<<<<<<< HEAD
                 # Find eligible people
                 vacc_probs[cvu.true(sim.people.dead)] *= 0.0  # Do not vaccinate dead people
-=======
->>>>>>> 3860fd8b
                 # Eligibility depends on whether it's a booster or not
                 # If this is a booster, exclude unvaccinated people; otherwise, exclude vaccinated people
                 if self.booster:    eligible_inds = sc.findinds(sim.people.vaccinated)
                 else:               eligible_inds = sc.findinds(~sim.people.vaccinated)
-<<<<<<< HEAD
                 vacc_probs[eligible_inds] = self.prob  # Assign equal vaccination probability to everyone
 
                 # Apply any subtargeting
@@ -1576,25 +1550,13 @@
                     subtarget_inds, subtarget_vals = get_subtargets(self.subtarget, sim)
                     vacc_probs[subtarget_inds] = subtarget_vals  # People being explicitly subtargeted
 
-=======
-                if self.subtarget is not None:
-                    subtarget_inds, subtarget_vals = get_subtargets(self.subtarget, sim)
-                    vacc_probs[subtarget_inds] = subtarget_vals  # People being explicitly subtargeted
-                else:
-                    vacc_probs[eligible_inds] = self.prob  # Assign equal vaccination probability to everyone
-                vacc_probs[cvu.true(sim.people.dead)] *= 0.0  # Do not vaccinate dead people
->>>>>>> 3860fd8b
                 vacc_inds = cvu.true(cvu.binomial_arr(vacc_probs))  # Calculate who actually gets vaccinated
 
                 if len(vacc_inds):
                     self.vaccinated[sim.t] = vacc_inds
                     if self.p.interval is not None:
 
-<<<<<<< HEAD
                         # Check format of interval
-=======
-                        # Check if it's a dictionary specifying a distribution or a number
->>>>>>> 3860fd8b
                         if sc.isnumber(self.p.interval):
                             intervals = self.p.interval
                         else:
@@ -1651,13 +1613,8 @@
     Args:
         vaccine (dict/str): which vaccine to use; see below for dict parameters
         label        (str): if vaccine is supplied as a dict, the name of the vaccine
-<<<<<<< HEAD
         booster    (bool): whether it's a booster (i.e. targeted to vaccinated people) or not
         subtarget  (dict): subtarget intervention to people with particular indices (see test_num() for details)
-=======
-        subtarget  (dict): subtarget intervention to people with particular indices (see test_num() for details)
-        booster  (boolean): whether the vaccine is a booster or not (i.e., whether it's delivered to vaccinated or unvaccinated people)
->>>>>>> 3860fd8b
         sequence: Specify the order in which people should get vaccinated. This can be
 
             - An array of person indices in order of vaccination priority
@@ -1682,22 +1639,12 @@
         pfizer = cv.vaccinate_num(vaccine='pfizer', sequence=age_sequence, num_doses=100)
         cv.Sim(interventions=pfizer, use_waning=True).run().plot()
     '''
-<<<<<<< HEAD
     def __init__(self, vaccine, num_doses, booster=False, subtarget=None, sequence=None, **kwargs):
         super().__init__(vaccine,**kwargs) # Initialize the Intervention object
         self.sequence   = sequence
         self.num_doses  = num_doses
         self.booster    = booster
         self.subtarget  = subtarget
-=======
-    def __init__(self, vaccine, num_doses, subtarget=None, sequence=None, booster=False, label=None, **kwargs):
-        super().__init__(vaccine,**kwargs) # Initialize the Intervention object
-        self.sequence   = sequence
-        self.num_doses  = num_doses
-        self.subtarget  = subtarget
-        self.booster    = booster
-        self.label      = label
->>>>>>> 3860fd8b
         self._scheduled_doses = defaultdict(set)  # Track scheduled second doses, where applicable
         return
 
@@ -1721,31 +1668,14 @@
     def select_people(self, sim):
 
         # Work out how many people to vaccinate today
-<<<<<<< HEAD
-        if sc.isnumber(self.num_doses):
-            num_people = self.num_doses
-        elif callable(self.num_doses):
-            num_people = self.num_doses(sim)
-        elif sim.t in self.num_doses:
-            num_people = self.num_doses[sim.t]
-        else:
-            # If nobody gets vaccinated today, just return an empty list
-            return np.array([])
-
-=======
         num_people = process_doses(self.num_doses, sim)
->>>>>>> 3860fd8b
         if num_people == 0: return np.array([])
         num_agents = int(np.round(num_people / sim["pop_scale"]))
 
         # First, see how many scheduled second doses we are going to deliver
         if self._scheduled_doses[sim.t]:
             scheduled = np.fromiter(self._scheduled_doses[sim.t], dtype=cvd.default_int) # Everyone scheduled today
-<<<<<<< HEAD
             scheduled = scheduled[(self.vaccinations[scheduled] < self.p['doses']) & ~sim.people.dead[scheduled]] # Remove anyone who's already had all doses of this vaccine, also dead people
-=======
-            scheduled = scheduled[(self.vaccinations[scheduled] < self.p['doses']) & ~sim.people.dead[scheduled]]  # Remove anyone who's already had all doses of this vaccine, also dead people
->>>>>>> 3860fd8b
 
             # If there are more people due for a second dose than there are doses, vaccinate as many second doses
             # as possible, and add the remainder to tomorrow's vaccinations. At the moment, they don't get priority
@@ -1760,11 +1690,7 @@
             scheduled = np.array([], dtype=cvd.default_int)
 
         # Next, work out who is eligible for / targeted by vaccination
-<<<<<<< HEAD
         vacc_probs = np.ones(sim.n)  # Begin by assigning equal weight (converted to a probability) to everyone
-=======
-        vacc_probs = np.ones(sim.n) # Begin by assigning equal weight (converted to a probability) to everyone
->>>>>>> 3860fd8b
         vacc_probs[cvu.true(sim.people.dead)] = 0.0  # Dead people are not eligible
 
         # Apply any subtargeting for this vaccination
@@ -1800,24 +1726,12 @@
         # For vaccines with >2 doses, scheduled doses will also need to be checked
         if self.p['doses'] > 1:
 
-<<<<<<< HEAD
             # Check format of interval
             if sc.isnumber(self.p.interval):
                 intervals = self.p.interval
             else:
                 errormsg = f'Can"t understand the dosing interval given by "{self.p.interval}.\nDosing interval should be an integer.'
                 raise ValueError(errormsg)
-=======
-            # Check if it's a dictionary specifying a distribution or a number
-            if isinstance(self.p.interval, dict):
-                try:
-                    intervals = cvu.sample(**self.p.interval, size=len(first_dose_inds))
-                except Exception as E:
-                    errormsg = f'Tried to parase the dosing interval given by "{self.p.interval}", but that failed: {str(E)}.\nDosing interval should be a dictionary that can be understood by cvu.sample.'
-                    raise ValueError(errormsg) from E
-            elif sc.isnumber(self.p.interval):
-                intervals = self.p.interval
->>>>>>> 3860fd8b
 
             self._scheduled_doses[sim.t+intervals].update(first_dose_inds)
 
