'''
Specify the core interventions available in Covasim. Other interventions can be
defined by the user by inheriting from these classes.
'''

import numpy as np
import pandas as pd
import pylab as pl
import sciris as sc
import inspect
import datetime as dt
from . import utils as cvu
from . import defaults as cvd
from . import base as cvb
from collections import defaultdict


#%% Generic intervention classes

__all__ = ['InterventionDict', 'Intervention', 'dynamic_pars', 'sequence', 'trigger']


def find_day(arr, t=None, which='first'):
    '''
    Helper function to find if the current simulation time matches any day in the
    intervention. Although usually never more than one index is returned, it is
    returned as a list for the sake of easy iteration.

    Args:
        arr (list): list of days in the intervention, or else a boolean array
        t (int): current simulation time (can be None if a boolean array is used)
        which (str): what to return: 'first', 'last', or 'all' indices

    Returns:
        inds (list): list of matching days; length zero or one unless which is 'all'
    '''
    all_inds = sc.findinds(val1=arr, val2=t)
    if len(all_inds) == 0 or which == 'all':
        inds = all_inds
    elif which == 'first':
        inds = [all_inds[0]]
    elif which == 'last':
        inds = [all_inds[-1]]
    else:
        errormsg = f'Argument "which" must be "first", "last", or "all", not "{which}"'
        raise ValueError(errormsg)
    return inds


def InterventionDict(which, pars):
    '''
    Generate an intervention from a dictionary. Although a function, it acts
    like a class, since it returns a class instance.

    **Example**::

        interv = cv.InterventionDict(which='change_beta', pars={'days': 30, 'changes': 0.5, 'layers': None})
    '''
    mapping = dict(
        dynamic_pars    = dynamic_pars,
        sequence        = sequence,
        change_beta     = change_beta,
        clip_edges      = clip_edges,
        test_num        = test_num,
        test_prob       = test_prob,
        contact_tracing = contact_tracing,
        )
    try:
        IntervClass = mapping[which]
    except:
        available = ', '.join(mapping.keys())
        errormsg = f'Only interventions "{available}" are available in dictionary representation, not "{which}"'
        raise sc.KeyNotFoundError(errormsg)
    intervention = IntervClass(**pars)
    return intervention


class Intervention:
    '''
    Base class for interventions. By default, interventions are printed using a
    dict format, which they can be recreated from. To display all the attributes
    of the intervention, use disp() instead.

    To retrieve a particular intervention from a sim, use sim.get_intervention().

    Args:
        label (str): a label for the intervention (used for plotting, and for ease of identification)
        show_label (bool): whether or not to include the label, if provided, in the legend
        do_plot (bool): whether or not to plot the intervention
        line_args (dict): arguments passed to pl.axvline() whe plotting
    '''
    def __init__(self, label=None, show_label=True, do_plot=None, line_args=None):
        self.label = label # e.g. "Close schools"
        self.show_label = show_label # Show the label by default
        self.do_plot = do_plot if do_plot is not None else True # Plot the intervention, including if None
        self.line_args = sc.mergedicts(dict(linestyle='--', c=[0,0,0]), line_args) # Do not set alpha by default due to the issue of overlapping interventions
        self.days = [] # The start and end days of the intervention
        self.initialized = False # Whether or not it has been initialized
        return


    def __repr__(self):
        ''' Return a JSON-friendly output if possible, else revert to pretty repr '''
        try:
            json = self.to_json()
            which = json['which']
            pars = json['pars']
            output = f"cv.InterventionDict('{which}', pars={pars})"
        except:
            output = sc.prepr(self)
        return output


    def disp(self):
        ''' Print a detailed representation of the intervention '''
        return print(sc.prepr(self))


    def _store_args(self):
        ''' Store the user-supplied arguments for later use in to_json '''
        f0 = inspect.currentframe() # This "frame", i.e. Intervention.__init__()
        f1 = inspect.getouterframes(f0) # The list of outer frames
        parent = f1[1].frame # The parent frame, e.g. change_beta.__init__()
        _,_,_,values = inspect.getargvalues(parent) # Get the values of the arguments
        self.input_args = {}
        for key,value in values.items():
            if key == 'kwargs': # Store additional kwargs directly
                for k2,v2 in value.items():
                    self.input_args[k2] = v2 # These are already a dict
            elif key not in ['self', '__class__']: # Everything else, but skip these
                self.input_args[key] = value
        return


    def initialize(self, sim):
        '''
        Initialize intervention -- this is used to make modifications to the intervention
        that can't be done until after the sim is created.
        '''
        self.initialized = True
        return


    def apply(self, sim):
        '''
        Apply the intervention. This is the core method which each drived intervention
        class must implement. This method gets called at each timestep and can make
        arbitrary changes to the Sim object, as well as storing or modifying the
        state of the intervention.

        Args:
            sim: the Sim instance

        Returns:
            None
        '''
        raise NotImplementedError


    def plot(self, sim, ax=None, **kwargs):
        '''
        Plot the intervention

        This can be used to do things like add vertical lines on days when
        interventions take place. Can be disabled by setting self.do_plot=False.

        Args:
            sim: the Sim instance
            ax: the axis instance
            kwargs: passed to ax.axvline()

        Returns:
            None
        '''
        line_args = sc.mergedicts(self.line_args, kwargs)
        if self.do_plot or self.do_plot is None:
            if ax is None:
                ax = pl.gca()
            for day in self.days:
                if day is not None:
                    if self.show_label: # Choose whether to include the label in the legend
                        label = self.label
                    else:
                        label = None
                    ax.axvline(day, label=label, **line_args)
        return


    def to_json(self):
        '''
        Return JSON-compatible representation

        Custom classes can't be directly represented in JSON. This method is a
        one-way export to produce a JSON-compatible representation of the
        intervention. In the first instance, the object dict will be returned.
        However, if an intervention itself contains non-standard variables as
        attributes, then its `to_json` method will need to handle those.

        Note that simply printing an intervention will usually return a representation
        that can be used to recreate it.

        Returns:
            JSON-serializable representation (typically a dict, but could be anything else)
        '''
        which = self.__class__.__name__
        pars = sc.jsonify(self.input_args)
        output = dict(which=which, pars=pars)
        return output


class dynamic_pars(Intervention):
    '''
    A generic intervention that modifies a set of parameters at specified points
    in time.

    The intervention takes a single argument, pars, which is a dictionary of which
    parameters to change, with following structure: keys are the parameters to change,
    then subkeys 'days' and 'vals' are either a scalar or list of when the change(s)
    should take effect and what the new value should be, respectively.

    Args:
        pars (dict): described above
        kwargs (dict): passed to Intervention()

    **Examples**::

        interv = cv.dynamic_pars({'beta':{'days':[14, 28], 'vals':[0.005, 0.015]}, 'rel_death_prob':{'days':30, 'vals':2.0}}) # Change beta, and make diagnosed people stop transmitting
    '''

    def __init__(self, pars, **kwargs):
        super().__init__(**kwargs) # Initialize the Intervention object
        self._store_args() # Store the input arguments so the intervention can be recreated
        subkeys = ['days', 'vals']
        for parkey in pars.keys():
            for subkey in subkeys:
                if subkey not in pars[parkey].keys():
                    errormsg = f'Parameter {parkey} is missing subkey {subkey}'
                    raise sc.KeyNotFoundError(errormsg)
                if sc.isnumber(pars[parkey][subkey]): # Allow scalar values or dicts, but leave everything else unchanged
                    pars[parkey][subkey] = sc.promotetoarray(pars[parkey][subkey])
            len_days = len(pars[parkey]['days'])
            len_vals = len(pars[parkey]['vals'])
            if len_days != len_vals:
                raise ValueError(f'Length of days ({len_days}) does not match length of values ({len_vals}) for parameter {parkey}')
        self.pars = pars
        return


    def apply(self, sim):
        ''' Loop over the parameters, and then loop over the days, applying them if any are found '''
        t = sim.t
        for parkey,parval in self.pars.items():
            for ind in find_day(parval['days'], t):
                self.days.append(t)
                val = parval['vals'][ind]
                if isinstance(val, dict):
                    sim[parkey].update(val) # Set the parameter if a nested dict
                else:
                    sim[parkey] = val # Set the parameter if not a dict
        return


class sequence(Intervention):
    '''
    This is an example of a meta-intervention which switches between a sequence of interventions.

    Args:
        days (list): the days on which to start applying each intervention
        interventions (list): the interventions to apply on those days
        kwargs (dict): passed to Intervention()

    **Example**::

        interv = cv.sequence(days=[10, 51], interventions=[
                    cv.test_num(n_tests=[100]*npts),
                    cv.test_prob(symptomatic_prob=0.2, asymptomatic_prob=0.002),
                ])
    '''

    def __init__(self, days, interventions, **kwargs):
        super().__init__(**kwargs) # Initialize the Intervention object
        self._store_args() # Store the input arguments so the intervention can be recreated
        assert len(days) == len(interventions)
        self.days = days
        self.interventions = interventions
        return


    def initialize(self, sim):
        ''' Fix the dates '''
        self.days = [sim.day(day) for day in self.days]
        self.days_arr = np.array(self.days + [sim.npts])
        for intervention in self.interventions:
            intervention.initialize(sim)
        self.initialized = True
        return


    def apply(self, sim):
        for ind in find_day(self.days_arr <= sim.t, which='last'):
            self.interventions[ind].apply(sim)
        return


class trigger(Intervention):
    """
    A class to store information for triggering interventions
    """
    def __init__(self, indicator, threshold, direction='above', smoothing=None):
        """
        Args:
            indicator (str): a property of sim.people, e.g. 'date_diagnosed', 'diagnosed'
            threshold (float):
            direction (str): can be 'above', 'below', or 'equal'. The trigger is activated if the value of the indicator is above/below/equal to the threshold.
            smoothing (None or int): if None, the trigger is activated if the indicator is above the threshold on a given day. Can also enter an integer here to use a smoothing window.
        """
        super().__init__()
        self.indicator = indicator
        self.threshold = threshold
        self.direction = direction
        self.smoothing = smoothing


    def apply(self, sim):
        """
        Check the condition implied by the trigger
        """
        # Parse the indicator
        if not hasattr(sim.people, self.indicator):
            errormsg = f"You have specified a trigger based on an indicator {self.indicator} that can't be found as an attribute of people."
            raise ValueError(errormsg)

        # Check whether the trigger condition is met. This is done slightly differently depending on whether it's a stock or flow
        chosenindicator = getattr(sim.people, self.indicator)

        if self.indicator[:4] == 'date': # It's a flow variable - apply smoothing
            if self.smoothing is not None and sim.t>self.smoothing:
                condition_to_check = ((chosenindicator > sim.t-self.smoothing) & (chosenindicator <= sim.t)).sum()/self.smoothing
            else:
                condition_to_check = (chosenindicator == sim.t).sum() # Check the number of people who were diagnosed/quarantined/infected/etc

        else: # It's a stock variable - no need to apply smoothing or check dates
            condition_to_check = chosenindicator.sum()

        # Now check if the condition has been met
        if self.direction=='above':
            trigger = condition_to_check > self.threshold
        elif self.direction=='below':
            trigger = condition_to_check < self.threshold
        elif self.direction=='equal':
            trigger = condition_to_check == self.threshold
        else:
            errormsg = f"Can't understand trigger condition {self.direction}, please use 'above','below', or 'equal'."
            raise ValueError(errormsg)

        if trigger: print(f"Triggered on day {sim.t} with {self.indicator}={condition_to_check} compared to a threshold of {self.threshold}")

        return trigger



#%% Beta interventions

__all__+= ['change_beta', 'clip_edges']


def process_days(sim, days, return_dates=False):
    '''
    Ensure lists of days are in consistent format. Used by change_beta, clip_edges,
    and some analyzers. If day is 'end' or -1, use the final day of the simulation.
    Optionally return dates as well as days.
    '''
    if sc.isstring(days) or not sc.isiterable(days):
        days = sc.promotetolist(days)
    for d,day in enumerate(days):
        if day in ['end', -1]:
            day = sim['end_day']
        days[d] = sim.day(day) # Ensure it's an integer and not a string or something
    days = np.sort(sc.promotetoarray(days)) # Ensure they're an array and in order
    if return_dates:
        dates = [sim.date(day) for day in days] # Store as date strings
        return days, dates
    else:
        return days


def process_changes(sim, changes, days):
    '''
    Ensure lists of changes are in consistent format. Used by change_beta and clip_edges.
    '''
    changes = sc.promotetoarray(changes)
    if len(days) != len(changes):
        errormsg = f'Number of days supplied ({len(days)}) does not match number of changes ({len(changes)})'
        raise ValueError(errormsg)
    return changes


class change_beta(Intervention):
    '''
    The most basic intervention -- change beta (transmission) by a certain amount
    on a given day or days. This can be used to represent physical distancing (although
    clip_edges() is more appropriate for overall changes in mobility, e.g. school
    or workplace closures), as well as hand-washing, masks, and other behavioral
    changes that affect transmission rates.

    Args:
<<<<<<< HEAD
        days (int or array): the day or array of days to apply the interventions
        changes (float or array): the changes in beta (1 = no change, 0 = no transmission)
        trigger (bool): can be used instead of days, and means that the intervention gets applied if the condition is true.
        layers (str or list): the layers in which to change beta
        kwargs (dict): passed to Intervention()
=======
        days    (int/arr):   the day or array of days to apply the interventions
        changes (float/arr): the changes in beta (1 = no change, 0 = no transmission)
        layers  (str/list):  the layers in which to change beta (default: all)
        kwargs  (dict):      passed to Intervention()
>>>>>>> 985161f1

    **Examples**::

        interv = cv.change_beta(25, 0.3) # On day 25, reduce overall beta by 70% to 0.3
        interv = cv.change_beta([14, 28], [0.7, 1], layers='s') # On day 14, reduce beta by 30%, and on day 28, return to 1 for schools
        interv = cv.change_beta(0, 0.7, trigger=cv.trigger('date_diagnosed',50)) # Starting from day 0, check each day to see whether daily diagnoses exceed 50; if so reduce beta as people get more cautious
    '''

    def __init__(self, days, changes, trigger=None, layers=None, **kwargs):
        super().__init__(**kwargs) # Initialize the Intervention object
        self._store_args() # Store the input arguments so the intervention can be recreated
        self.days        = sc.dcp(days)
        self.changes     = sc.dcp(changes)
        self.trigger     = trigger
        self.layers      = sc.dcp(layers)
        self.orig_betas  = None
        self.active_days = None
        return


    def initialize(self, sim):
        ''' Fix days and store beta '''
        self.days    = process_days(sim, self.days)
        self.changes = process_changes(sim, self.changes, self.days)
        self.layers  = sc.promotetolist(self.layers, keepnone=True)
        self.orig_betas = {}
        for lkey in self.layers:
            if lkey is None:
                self.orig_betas['overall'] = sim['beta']
            else:
                self.orig_betas[lkey] = sim['beta_layer'][lkey]

        self.initialized = True
        return


    def apply(self, sim):

        # Check which days the intervention is active - either taken straight from the "days" input, or calculated from a trigger condition
        if self.active_days is None:
            if self.trigger is not None:
                if sim.t >= self.days[0]: # Time to check the trigger
                    trigger_condition = self.trigger.apply(sim) # Check the trigger
                    if trigger_condition:
                        self.active_days = np.array([sim.t]) # Activate the change from the current day
                        print(f"Activating beta_change on day {sim.t}")
            else:
                self.active_days  = sc.dcp(self.days)

        # Now apply the intervention over the active days
        if self.active_days is not None:
            for ind in find_day(self.active_days, sim.t):
                for lkey,new_beta in self.orig_betas.items():
                    new_beta = new_beta * self.changes[ind]
                    if lkey == 'overall':
                        sim['beta'] = new_beta
                    else:
                        sim['beta_layer'][lkey] = new_beta

        return


class clip_edges(Intervention):
    '''
    Isolate contacts by removing them from the simulation. Contacts are treated as
    "edges", and this intervention works by removing them from sim.people.contacts
    and storing them internally. When the intervention is over, they are moved back.
    This intervention has quite similar effects as change_beta(), but is more appropriate
    for modeling the effects of mobility reductions such as school and workplace
    closures. The main difference is that since clip_edges() actually removes contacts,
    it affects the number of people who would be traced and placed in quarantine
    if an individual tests positive. It also alters the structure of the network
    -- i.e., compared to a baseline case of 20 contacts and a 2% chance of infecting
    each, there are slightly different statistics for a beta reduction (i.e., 20 contacts
    and a 1% chance of infecting each) versus an edge clipping (i.e., 10 contacts
    and a 2% chance of infecting each).

    Args:
        days (int or array): the day or array of days to isolate contacts
        changes (float or array): the changes in the number of contacts (1 = no change, 0 = no contacts)
        layers (str or list): the layers in which to isolate contacts (if None, then all layers)
        kwargs (dict): passed to Intervention()

    **Examples**::

        interv = cv.clip_edges(25, 0.3) # On day 25, reduce overall contacts by 70% to 0.3
        interv = cv.clip_edges([14, 28], [0.7, 1], layers='w') # On day 14, remove 30% of school contacts, and on day 28, restore them
    '''

    def __init__(self, days, changes, layers=None, **kwargs):
        super().__init__(**kwargs) # Initialize the Intervention object
        self._store_args() # Store the input arguments so the intervention can be recreated
        self.days     = sc.dcp(days)
        self.changes  = sc.dcp(changes)
        self.layers   = sc.dcp(layers)
        self.contacts = None
        return


    def initialize(self, sim):
        self.days    = process_days(sim, self.days)
        self.changes = process_changes(sim, self.changes, self.days)
        if self.layers is None:
            self.layers = sim.layer_keys()
        else:
            self.layers = sc.promotetolist(self.layers)
        self.contacts = cvb.Contacts(layer_keys=self.layers)
        self.initialized = True
        return


    def apply(self, sim):

        # If this day is found in the list, apply the intervention
        for ind in find_day(self.days, sim.t):

            # Do the contact moving
            for lkey in self.layers:
                s_layer = sim.people.contacts[lkey] # Contact layer in the sim
                i_layer = self.contacts[lkey] # Contat layer in the intervention
                n_sim = len(s_layer) # Number of contacts in the simulation layer
                n_int = len(i_layer) # Number of contacts in the intervention layer
                n_contacts = n_sim + n_int # Total number of contacts
                if n_contacts:
                    current_prop = n_sim/n_contacts # Current proportion of contacts in the sim, e.g. 1.0 initially
                    desired_prop = self.changes[ind] # Desired proportion, e.g. 0.5
                    prop_to_move = current_prop - desired_prop # Calculate the proportion of contacts to move
                    n_to_move = int(prop_to_move*n_contacts) # Number of contacts to move
                    from_sim = (n_to_move>0) # Check if we're moving contacts from the sim
                    if from_sim: # We're moving from the sim to the intervention
                        inds = cvu.choose(max_n=n_sim, n=n_to_move)
                        to_move = s_layer.pop_inds(inds)
                        i_layer.append(to_move)
                    else: # We're moving from the intervention back to the sim
                        inds = cvu.choose(max_n=n_int, n=abs(n_to_move))
                        to_move = i_layer.pop_inds(inds)
                        s_layer.append(to_move)
                else:
                    print(f'Warning: clip_edges() was applied to layer "{lkey}", but no edges were found; please check sim.people.contacts["{lkey}"]')

        # Ensure the edges get deleted at the end
        if sim.t == sim.tvec[-1]:
            self.contacts = None # Reset to save memory

        return



#%% Testing interventions

__all__+= ['test_num', 'test_prob', 'contact_tracing']


def process_daily_data(daily_data, sim, start_day, as_int=False):
    '''
    This function performs one of two things: if the daily data are supplied as
    a number, then it converts it to an array of the right length. If the daily
    data are supplied as a Pandas series or dataframe with a date index, then it
    reindexes it to match the start date of the simulation. Otherwise, it does
    nothing.

    Args:
        daily_data (number, dataframe, or series): the data to convert to standardized format
        sim (Sim): the simulation object
        start_day (date): the start day of the simulation, in already-converted datetime.date format
        as_int (bool): whether to convert to an integer
    '''
    if sc.isnumber(daily_data):  # If a number, convert to an array
        if as_int: daily_data = int(daily_data) # Make it an integer
        daily_data = np.array([daily_data] * sim.npts)
    elif isinstance(daily_data, (pd.Series, pd.DataFrame)):
        start_date = sim['start_day'] + dt.timedelta(days=start_day)
        end_date = daily_data.index[-1]
        dateindex = pd.date_range(start_date, end_date)
        daily_data = daily_data.reindex(dateindex, fill_value=0).to_numpy()
    return daily_data


def get_subtargets(subtarget, sim):
    '''
    A small helper function to see if subtargeting is a list of indices to use,
    or a function that needs to be called. If a function, it must take a single
    argument, a sim object, and return a list of indices. Also validates the values.
    Currently designed for use with testing interventions, but could be generalized
    to other interventions. Not typically called directly by the user.

    Args:
        subtarget (dict): dict with keys 'inds' and 'vals'; see test_num() for examples of a valid subtarget dictionary
        sim (Sim): the simulation object
    '''

    # Validation
    if callable(subtarget):
        subtarget = subtarget(sim)

    if 'inds' not in subtarget:
        errormsg = f'The subtarget dict must have keys "inds" and "vals", but you supplied {subtarget}'
        raise ValueError(errormsg)

    # Handle the two options of type
    if callable(subtarget['inds']): # A function has been provided
        subtarget_inds = subtarget['inds'](sim) # Call the function to get the indices
    else:
        subtarget_inds = subtarget['inds'] # The indices are supplied directly

    # Validate the values
    if callable(subtarget['vals']): # A function has been provided
        subtarget_vals = subtarget['vals'](sim) # Call the function to get the indices
    else:
        subtarget_vals = subtarget['vals'] # The indices are supplied directly
    if sc.isiterable(subtarget_vals):
        if len(subtarget_vals) != len(subtarget_inds):
            errormsg = f'Length of subtargeting indices ({len(subtarget_inds)}) does not match length of values ({len(subtarget_vals)})'
            raise ValueError(errormsg)

    return subtarget_inds, subtarget_vals


def get_quar_inds(quar_policy, sim):
    '''
    Helper function to return the appropriate indices for people in quarantine
    based on the current quarantine testing "policy". Used by test_num and test_prob.
    Not for use by the user.

    If quar_policy is a number or a list of numbers, then it is interpreted as
    the number of days after the start of quarantine when a test is performed.
    It can also be a function that returns the list of indices.

    Args:
        quar_policy (str, int, list, func): 'start', people entering quarantine; 'end', people leaving; 'both', entering and leaving; 'daily', every day in quarantine
        sim (Sim): the simulation object
    '''
    t = sim.t
    if   quar_policy is None:    quar_test_inds = np.array([])
    elif quar_policy == 'start': quar_test_inds = cvu.true(sim.people.date_quarantined==t-1) # Actually do the day after since testing usually happens before contact tracing
    elif quar_policy == 'end':   quar_test_inds = cvu.true(sim.people.date_end_quarantine==t+1) # +1 since they are released on date_end_quarantine, so do the day before
    elif quar_policy == 'both':  quar_test_inds = np.concatenate([cvu.true(sim.people.date_quarantined==t-1), cvu.true(sim.people.date_end_quarantine==t+1)])
    elif quar_policy == 'daily': quar_test_inds = cvu.true(sim.people.quarantined)
    elif sc.isnumber(quar_policy) or (sc.isiterable(quar_policy) and not sc.isstring(quar_policy)):
        quar_policy = sc.promotetoarray(quar_policy)
        quar_test_inds = np.unique(np.concatenate([cvu.true(sim.people.date_quarantined==t-1-q) for q in quar_policy]))
    elif callable(quar_policy):
        quar_test_inds = quar_policy(sim)
    else:
        errormsg = f'Quarantine policy "{quar_policy}" not recognized: must be a string (start, end, both, daily), int, list, array, set, tuple, or function'
        raise ValueError(errormsg)
    return quar_test_inds


class test_num(Intervention):
    '''
    Test the specified number of people per day. Useful for including historical
    testing data. The probability of a given person getting a test is dependent
    on the total number of tests, population size, and odds ratios. Compare this
    intervention with cv.test_prob().

    Args:
        daily_tests (arr)   : number of tests per day, can be int, array, or dataframe/series; if integer, use that number every day
        symp_test   (float) : odds ratio of a symptomatic person testing (default: 100x more likely)
        quar_test   (float) : probability of a person in quarantine testing (default: no more likely)
        quar_policy (str)   : policy for testing in quarantine: options are 'start' (default), 'end', 'both' (start and end), 'daily'; can also be a number or a function, see get_quar_inds()
        subtarget   (dict)  : subtarget intervention to people with particular indices (format: {'ind': array of indices, or function to return indices from the sim, 'vals': value(s) to apply}
        ili_prev    (arr)   : prevalence of influenza-like-illness symptoms in the population; can be float, array, or dataframe/series
        sensitivity (float) : test sensitivity (default 100%, i.e. no false negatives)
        loss_prob   (float) : probability of the person being lost-to-follow-up (default 0%, i.e. no one lost to follow-up)
        test_delay  (int)   : days for test result to be known (default 0, i.e. results available instantly)
        start_day   (int)   : day the intervention starts (default: 0, i.e. first day of the simulation)
        end_day     (int)   : day the intervention ends
        swab_delay  (dict)  : distribution for the delay from onset to swab; if this is present, it is used instead of test_delay
        kwargs      (dict)  : passed to Intervention()

    **Examples**::

        interv = cv.test_num(daily_tests=[0.10*n_people]*npts)
        interv = cv.test_num(daily_tests=[0.10*n_people]*npts, subtarget={'inds': sim.people.age>50, 'vals': 1.2}) # People over 50 are 20% more likely to test
        interv = cv.test_num(daily_tests=[0.10*n_people]*npts, subtarget={'inds': lambda sim: sim.people.age>50, 'vals': 1.2}) # People over 50 are 20% more likely to test
    '''

    def __init__(self, daily_tests, symp_test=100.0, quar_test=1.0, quar_policy=None, subtarget=None,
                 ili_prev=None, sensitivity=1.0, loss_prob=0, test_delay=0,
                 start_day=0, end_day=None, swab_delay=None, **kwargs):
        super().__init__(**kwargs) # Initialize the Intervention object
        self._store_args() # Store the input arguments so the intervention can be recreated
        self.daily_tests = daily_tests # Should be a list of length matching time
        self.symp_test   = symp_test   # Set probability of testing symptomatics
        self.quar_test   = quar_test # Probability of testing people in quarantine
        self.quar_policy = quar_policy if quar_policy else 'start'
        self.subtarget   = subtarget  # Set any other testing criteria
        self.ili_prev    = ili_prev     # Should be a list of length matching time or a float or a dataframe
        self.sensitivity = sensitivity
        self.loss_prob   = loss_prob
        self.test_delay  = test_delay
        self.start_day   = start_day
        self.end_day     = end_day
        self.pdf         = cvu.get_pdf(**sc.mergedicts(swab_delay)) # If provided, get the distribution's pdf -- this returns an empty dict if None is supplied
        return


    def initialize(self, sim):
        ''' Fix the dates and number of tests '''

        # Handle days
        self.start_day   = sim.day(self.start_day)
        self.end_day     = sim.day(self.end_day)
        self.days        = [self.start_day, self.end_day]

        # Process daily data
        self.daily_tests = process_daily_data(self.daily_tests, sim, self.start_day)
        self.ili_prev    = process_daily_data(self.ili_prev,    sim, self.start_day)

        self.initialized = True

        return


    def apply(self, sim):

        t = sim.t
        if t < self.start_day:
            return
        elif self.end_day is not None and t > self.end_day:
            return

        # Check that there are still tests
        rel_t = t - self.start_day
        if rel_t < len(self.daily_tests):
            n_tests = cvu.randround(self.daily_tests[rel_t]/sim.rescale_vec[t]) # Correct for scaling that may be applied by rounding to the nearest number of tests
            if not (n_tests and pl.isfinite(n_tests)): # If there are no tests today, abort early
                return
            else:
                sim.results['new_tests'][t] += n_tests
        else:
            return

        test_probs = np.ones(sim.n) # Begin by assigning equal testing weight (converted to a probability) to everyone

        # Calculate test probabilities for people with symptoms
        symp_inds = cvu.true(sim.people.symptomatic)
        symp_test = self.symp_test
        if self.pdf: # Handle the onset to swab delay
            symp_time = cvd.default_int(t - sim.people.date_symptomatic[symp_inds]) # Find time since symptom onset
            inv_count = (np.bincount(symp_time)/len(symp_time)) # Find how many people have had symptoms of a set time and invert
            count = np.nan * np.ones(inv_count.shape) # Initialize the count
            count[inv_count != 0] = 1/inv_count[inv_count != 0] # Update the counts where defined
            symp_test *= self.pdf.pdf(symp_time) * count[symp_time] # Put it all together

        test_probs[symp_inds] *= symp_test # Update the test probabilities

        # Handle symptomatic testing, taking into account prevalence of ILI symptoms
        if self.ili_prev is not None:
            if rel_t < len(self.ili_prev):
                n_ili = int(self.ili_prev[rel_t] * sim['pop_size'])  # Number with ILI symptoms on this day
                ili_inds = cvu.choose(sim['pop_size'], n_ili) # Give some people some symptoms. Assuming that this is independent of COVID symptomaticity...
                ili_inds = np.setdiff1d(ili_inds, symp_inds)
                test_probs[ili_inds] *= self.symp_test

        # Handle quarantine testing
        quar_test_inds = get_quar_inds(self.quar_policy, sim)
        test_probs[quar_test_inds] *= self.quar_test

        # Handle any other user-specified testing criteria
        if self.subtarget is not None:
            subtarget_inds, subtarget_vals = get_subtargets(self.subtarget, sim)
            test_probs[subtarget_inds] = test_probs[subtarget_inds]*subtarget_vals

        # Don't re-diagnose people
        diag_inds  = cvu.true(sim.people.diagnosed)
        test_probs[diag_inds] = 0.0

        # With dynamic rescaling, we have to correct for uninfected people outside of the population who would test
        if sim.rescale_vec[t]/sim['pop_scale'] < 1: # We still have rescaling to do
            in_pop_tot_prob = test_probs.sum()*sim.rescale_vec[t] # Total "testing weight" of people in the subsampled population
            out_pop_tot_prob = sim.scaled_pop_size - sim.rescale_vec[t]*sim['pop_size'] # Find out how many people are missing and assign them each weight 1
            in_frac = in_pop_tot_prob/(in_pop_tot_prob + out_pop_tot_prob) # Fraction of tests which should fall in the sample population
            n_tests = cvu.randround(n_tests*in_frac) # Recompute the number of tests

        # Now choose who gets tested and test them
        n_tests = min(n_tests, (test_probs!=0).sum()) # Don't try to test more people than have nonzero testing probability
        test_inds = cvu.choose_w(probs=test_probs, n=n_tests, unique=True) # Choose who actually tests
        sim.people.test(test_inds, self.sensitivity, loss_prob=self.loss_prob, test_delay=self.test_delay)

        return test_inds


class test_prob(Intervention):
    '''
    Assign each person a probability of being tested for COVID based on their
    symptom state, quarantine state, and other states. Unlike test_num, the
    total number of tests not specified, but rather is an output.

    Args:
        symp_prob        (float)     : probability of testing a symptomatic (unquarantined) person
        asymp_prob       (float)     : probability of testing an asymptomatic (unquarantined) person (default: 0)
        symp_quar_prob   (float)     : probability of testing a symptomatic quarantined person (default: same as symp_prob)
        asymp_quar_prob  (float)     : probability of testing an asymptomatic quarantined person (default: same as asymp_prob)
        quar_policy      (str)       : policy for testing in quarantine: options are 'start' (default), 'end', 'both' (start and end), 'daily'; can also be a number or a function, see get_quar_inds()
        subtarget        (dict)      : subtarget intervention to people with particular indices  (see test_num() for details)
        ili_prev         (float/arr) : prevalence of influenza-like-illness symptoms in the population; can be float, array, or dataframe/series
        test_sensitivity (float)     : test sensitivity (default 100%, i.e. no false negatives)
        loss_prob        (float)     : probability of the person being lost-to-follow-up (default 0%, i.e. no one lost to follow-up)
        test_delay       (int)       : days for test result to be known (default 0, i.e. results available instantly)
        start_day        (int)       : day the intervention starts (default: 0, i.e. first day of the simulation)
        end_day          (int)       : day the intervention ends (default: no end)
        kwargs           (dict)      : passed to Intervention()

    **Examples**::

        interv = cv.test_prob(symp_prob=0.1, asymp_prob=0.01) # Test 10% of symptomatics and 1% of asymptomatics
        interv = cv.test_prob(symp_quar_prob=0.4) # Test 40% of those in quarantine with symptoms
    '''
    def __init__(self, symp_prob, asymp_prob=0.0, symp_quar_prob=None, asymp_quar_prob=None, quar_policy=None, subtarget=None, ili_prev=None,
                 test_sensitivity=1.0, loss_prob=0.0, test_delay=0, start_day=0, end_day=None, swab_delay=None, **kwargs):
        super().__init__(**kwargs) # Initialize the Intervention object
        self._store_args() # Store the input arguments so the intervention can be recreated
        self.symp_prob        = symp_prob
        self.asymp_prob       = asymp_prob
        self.symp_quar_prob   = symp_quar_prob  if  symp_quar_prob is not None else  symp_prob
        self.asymp_quar_prob  = asymp_quar_prob if asymp_quar_prob is not None else asymp_prob
        self.quar_policy      = quar_policy if quar_policy else 'start'
        self.subtarget        = subtarget
        self.ili_prev         = ili_prev
        self.test_sensitivity = test_sensitivity
        self.loss_prob        = loss_prob
        self.test_delay       = test_delay
        self.start_day        = start_day
        self.end_day          = end_day
        self.pdf              = cvu.get_pdf(**sc.mergedicts(swab_delay)) # If provided, get the distribution's pdf -- this returns an empty dict if None is supplied
        return


    def initialize(self, sim):
        ''' Fix the dates '''
        self.start_day = sim.day(self.start_day)
        self.end_day   = sim.day(self.end_day)
        self.days      = [self.start_day, self.end_day]
        self.ili_prev  = process_daily_data(self.ili_prev, sim, self.start_day)
        self.initialized = True
        return


    def apply(self, sim):
        ''' Perform testing '''
        t = sim.t
        if t < self.start_day:
            return
        elif self.end_day is not None and t > self.end_day:
            return

        # Find probablity for symptomatics to be tested
        symp_inds  = cvu.true(sim.people.symptomatic)
        symp_prob = self.symp_prob
        if self.pdf:
            symp_time = cvd.default_int(t - sim.people.date_symptomatic[symp_inds]) # Find time since symptom onset
            inv_count = (np.bincount(symp_time)/len(symp_time)) # Find how many people have had symptoms of a set time and invert
            count = np.nan * np.ones(inv_count.shape)
            count[inv_count != 0] = 1/inv_count[inv_count != 0]
            symp_prob = np.ones(len(symp_time))
            inds = 1 > (symp_time*self.symp_prob)
            symp_prob[inds] = self.symp_prob/(1-symp_time[inds]*self.symp_prob)
            symp_prob = self.pdf.pdf(symp_time) * symp_prob * count[symp_time]

        # Define symptomatics, accounting for ILI prevalence
        pop_size = sim['pop_size']
        ili_inds = []
        if self.ili_prev is not None:
            rel_t = t - self.start_day
            if rel_t < len(self.ili_prev):
                n_ili = int(self.ili_prev[rel_t] * pop_size)  # Number with ILI symptoms on this day
                ili_inds = cvu.choose(pop_size, n_ili) # Give some people some symptoms, assuming that this is independent of COVID symptomaticity...
                ili_inds = np.setdiff1d(ili_inds, symp_inds)

        # Define asymptomatics: those who neither have COVID symptoms nor ILI symptoms
        asymp_inds = np.setdiff1d(np.setdiff1d(np.arange(pop_size), symp_inds), ili_inds)

        # Handle quarantine and other testing criteria
        quar_test_inds = get_quar_inds(self.quar_policy, sim)
        symp_quar_inds  = np.intersect1d(quar_test_inds, symp_inds)
        asymp_quar_inds = np.intersect1d(quar_test_inds, asymp_inds)
        diag_inds       = cvu.true(sim.people.diagnosed)
        if self.subtarget is not None:
            subtarget_inds  = self.subtarget['inds']

        # Construct the testing probabilities piece by piece -- complicated, since need to do it in the right order
        test_probs = np.zeros(sim.n) # Begin by assigning equal testing probability to everyone
        test_probs[symp_inds]       = symp_prob            # People with symptoms (true positive)
        test_probs[ili_inds]        = symp_prob            # People with symptoms (false positive)
        test_probs[asymp_inds]      = self.asymp_prob      # People without symptoms
        test_probs[symp_quar_inds]  = self.symp_quar_prob  # People with symptoms in quarantine
        test_probs[asymp_quar_inds] = self.asymp_quar_prob # People without symptoms in quarantine
        if self.subtarget is not None:
            subtarget_inds, subtarget_vals = get_subtargets(self.subtarget, sim)
            test_probs[subtarget_inds] = subtarget_vals # People being explicitly subtargeted
        test_probs[diag_inds] = 0.0 # People who are diagnosed don't test
        test_inds = cvu.true(cvu.binomial_arr(test_probs)) # Finally, calculate who actually tests

        # Actually test people
        sim.people.test(test_inds, test_sensitivity=self.test_sensitivity, loss_prob=self.loss_prob, test_delay=self.test_delay) # Actually test people
        sim.results['new_tests'][t] += int(len(test_inds)*sim['pop_scale']/sim.rescale_vec[t]) # If we're using dynamic scaling, we have to scale by pop_scale, not rescale_vec

        return test_inds


class contact_tracing(Intervention):
    '''
    Contact tracing of people who are diagnosed. When a person is diagnosed positive
    (by either test_num() or test_prob(); this intervention has no effect if there
    is not also a testing intervention active), a certain proportion of the index
    case's contacts (defined by trace_prob) are contacted after a certain number
    of days (defined by trace_time). After they are contacted, they are placed
    into quarantine (with effectiveness quar_factor, a simulation parameter) for
    a certain period (defined by quar_period, another simulation parameter). They
    may also change their testing probability, if test_prob() is defined.

    Args:
        trace_probs (float/dict): probability of tracing, per layer (default: 100%, i.e. everyone is traced)
        trace_time  (float/dict): days required to trace, per layer (default: 0, i.e. no delay)
        start_day   (int):        intervention start day (default: 0, i.e. the start of the simulation)
        end_day     (int):        intervention end day (default: no end)
        presumptive (bool):       whether or not to begin isolation and contact tracing on the presumption of a positive diagnosis (default: no)
        quar_period (int):        number of days to quarantine when notified as a known contact. Default value is pars['quar_period']
        kwargs      (dict):       passed to Intervention()

    **Example**::

        tp = cv.test_prob(symp_prob=0.1, asymp_prob=0.01)
        ct = cv.contact_tracing(trace_probs=0.5, trace_time=2)
        sim = cv.Sim(interventions=[tp, ct]) # Note that without testing, contact tracing has no effect
    '''
    def __init__(self, trace_probs=None, trace_time=None, start_day=0, end_day=None, presumptive=False, quar_period=None,  **kwargs):
        super().__init__(**kwargs) # Initialize the Intervention object
        self._store_args() # Store the input arguments so the intervention can be recreated
        self.trace_probs = trace_probs
        self.trace_time  = trace_time
        self.start_day   = start_day
        self.end_day     = end_day
        self.presumptive = presumptive
        self.quar_period = None  #: If quar_period is None, it will be drawn from sim.pars at initialization
        return


    def initialize(self, sim):
        ''' Fix the dates and dictionaries '''
        self.start_day = sim.day(self.start_day)
        self.end_day   = sim.day(self.end_day)
        self.days      = [self.start_day, self.end_day]
        if self.trace_probs is None:
            self.trace_probs = 1.0
        if self.trace_time is None:
            self.trace_time = 0.0
        if self.quar_period is None:
            self.quar_period = sim.pars['quar_period']
        if sc.isnumber(self.trace_probs):
            val = self.trace_probs
            self.trace_probs = {k:val for k in sim.people.layer_keys()}
        if sc.isnumber(self.trace_time):
            val = self.trace_time
            self.trace_time = {k:val for k in sim.people.layer_keys()}
        self.initialized = True
        return


    def apply(self, sim):
        '''
        Trace and notify contacts

        Tracing involves three steps that can independently be overloaded or extended
        by derived classes

        - Select which confirmed cases get interviewed by contact tracers
        - Identify the contacts of the confirmed case
        - Notify those contacts that they have been exposed and need to take some action
        '''
        t = sim.t
        if t < self.start_day:
            return
        elif self.end_day is not None and t > self.end_day:
            return

        trace_inds = self.select_cases(sim)
        contacts = self.identify_contacts(sim, trace_inds)
        self.notify_contacts(sim, contacts)
        return contacts


    def select_cases(self, sim):
        '''
        Return people to be traced at this time step
        '''
        if not self.presumptive:
            inds = cvu.true(sim.people.date_diagnosed == sim.t) # Diagnosed this time step, time to trace
        else:
            just_tested = cvu.true(sim.people.date_tested == sim.t) # Tested this time step, time to trace
            inds = cvu.itruei(sim.people.exposed, just_tested) # This is necessary to avoid infinite chains of asymptomatic testing
        return inds


    def identify_contacts(self, sim, trace_inds):
        '''
        Return contacts to notify by trace time

        In the base class, the trace time is the same per-layer, but derived classes might
        provide different functionality e.g. sampling the trace time from a distribution. The
        return value of this method is a dict keyed by trace time so that the `Person` object
        can be easily updated in `contact_tracing.notify_contacts`

        Args:
            sim: Simulation object
            trace_inds: Indices of people to trace

        Returns: {trace_time: np.array(inds)} dictionary storing which people to notify
        '''

        if not len(trace_inds):
            return dict()

        contacts = defaultdict(list)

        for lkey, this_trace_prob in self.trace_probs.items():

            if this_trace_prob == 0:
                continue

            traceable_inds = sim.people.contacts[lkey].find_contacts(trace_inds)
            if len(traceable_inds):
                contacts[self.trace_time[lkey]].extend(cvu.binomial_filter(this_trace_prob, traceable_inds)) # Filter the indices according to the probability of being able to trace this layer

        array_contacts = {}
        for trace_time, inds in contacts.items():
            array_contacts[trace_time] = np.fromiter(inds, dtype=cvd.default_int)

        return array_contacts


    def notify_contacts(self, sim, contacts):
        '''
        Notify contacts

        This method represents notifying people that they have had contact with a confirmed case.
        In this base class, that involves

        - Setting the 'known_contact' flag and recording the 'date_known_contact'
        - Scheduling quarantine

        Args:
            sim: Simulation object
            contacts: {trace_time: np.array(inds)} dictionary storing which people to notify
        '''
        for trace_time, contact_inds in contacts.items():
            sim.people.known_contact[contact_inds] = True
            sim.people.date_known_contact[contact_inds] = np.fmin(sim.people.date_known_contact[contact_inds], sim.t + trace_time)
            sim.people.schedule_quarantine(contact_inds, start_date=sim.t + trace_time, period=self.quar_period - trace_time)  # Schedule quarantine for the notified people to start on the date they will be notified
        return



#%% Treatment and prevention interventions

__all__+= ['vaccine']


class vaccine(Intervention):
    '''
    Apply a vaccine to a subset of the population. In addition to changing the
    relative susceptibility and the probability of developing symptoms if still
    infected, this sintervention stores several types of data:

        - ``vaccinations``:      the number of vaccine doses per person
        - ``vaccination_dates``: list of dates per person
        - ``orig_rel_sus``:      relative susceptibility per person at the beginning of the simulation
        - ``orig_symp_prob``:    probability of developing symptoms per person at the beginning of the simulation
        - ``mod_rel_sus``:       modifier on default susceptibility due to the vaccine
        - ``mod_symp_prob``:     modifier on default symptom probability due to the vaccine

    Args:
        days (int or array): the day or array of days to apply the interventions
        prob      (float): probability of being vaccinated (i.e., fraction of the population)
        rel_sus   (float): relative change in susceptibility; 0 = perfect, 1 = no effect
        rel_symp  (float): relative change in symptom probability for people who still get infected; 0 = perfect, 1 = no effect
        subtarget  (dict): subtarget intervention to people with particular indices (see test_num() for details)
        cumulative (bool): whether cumulative doses have cumulative effects (default false); can also be an array for efficacy per dose, with the last entry used for multiple doses; thus True = [1] and False = [1,0]
        kwargs     (dict): passed to Intervention()

    **Examples**::

        interv = cv.vaccine(days=50, prob=0.3, rel_sus=0.5, rel_symp=0.1)
        interv = cv.vaccine(days=[10,20,30,40], prob=0.8, rel_sus=0.5, cumulative=[1, 0.3, 0.1, 0]) # A vaccine with efficacy up to the 3rd dose
    '''
    def __init__(self, days, prob=1.0, rel_sus=0.0, rel_symp=0.0, subtarget=None, cumulative=False, **kwargs):
        super().__init__(**kwargs) # Initialize the Intervention object
        self._store_args() # Store the input arguments so the intervention can be recreated
        self.days      = sc.dcp(days)
        self.prob      = prob
        self.rel_sus   = rel_sus
        self.rel_symp  = rel_symp
        self.subtarget = subtarget
        if cumulative in [0, False]:
            cumulative = [1,0] # First dose has full efficacy, second has none
        elif cumulative in [1, True]:
            cumulative = [1] # All doses have full efficacy
        self.cumulative = np.array(cumulative, dtype=cvd.default_float) # Ensure it's an array
        return


    def initialize(self, sim):
        ''' Fix the dates and store the vaccinations '''
        self.days = process_days(sim, self.days)
        self.vaccinations      = np.zeros(sim.n, dtype=cvd.default_int) # Number of doses given per person
        self.vaccination_dates = [[] for p in range(sim.n)] # Store the dates when people are vaccinated
        self.orig_rel_sus      = sc.dcp(sim.people.rel_sus) # Keep a copy of pre-vaccination susceptibility
        self.orig_symp_prob    = sc.dcp(sim.people.symp_prob) # ...and symptom probability
        self.mod_rel_sus       = np.ones(sim.n, dtype=cvd.default_float) # Store the final modifiers
        self.mod_symp_prob     = np.ones(sim.n, dtype=cvd.default_float) # Store the final modifiers
        self.initialized = True
        return


    def apply(self, sim):
        ''' Perform vaccination '''

        # If this day is found in the list, apply the intervention
        for ind in find_day(self.days, sim.t):

            # Construct the testing probabilities piece by piece -- complicated, since need to do it in the right order
            vacc_probs = np.full(sim.n, self.prob) # Begin by assigning equal testing probability to everyone
            if self.subtarget is not None:
                subtarget_inds, subtarget_vals = get_subtargets(self.subtarget, sim)
                vacc_probs[subtarget_inds] = subtarget_vals # People being explicitly subtargeted
            vacc_inds = cvu.true(cvu.binomial_arr(vacc_probs)) # Calculate who actually gets vaccinated

            # Calculate the effect per person
            vacc_doses = self.vaccinations[vacc_inds] # Calculate current doses
            eff_doses = np.minimum(vacc_doses, len(self.cumulative)-1) # Convert to a valid index
            vacc_eff = self.cumulative[eff_doses] # Pull out corresponding effect sizes
            rel_sus_eff  = (1.0 - vacc_eff) + vacc_eff*self.rel_sus
            rel_symp_eff = (1.0 - vacc_eff) + vacc_eff*self.rel_symp

            # Apply the vaccine to people
            sim.people.rel_sus[vacc_inds]   *= rel_sus_eff
            sim.people.symp_prob[vacc_inds] *= rel_symp_eff

            # Update counters
            self.mod_rel_sus[vacc_inds]   *= rel_sus_eff
            self.mod_symp_prob[vacc_inds] *= rel_symp_eff
            self.vaccinations[vacc_inds] += 1
            for v_ind in vacc_inds:
                self.vaccination_dates[v_ind].append(sim.t)

        return<|MERGE_RESOLUTION|>--- conflicted
+++ resolved
@@ -404,18 +404,11 @@
     changes that affect transmission rates.
 
     Args:
-<<<<<<< HEAD
         days (int or array): the day or array of days to apply the interventions
-        changes (float or array): the changes in beta (1 = no change, 0 = no transmission)
+        changes (float/arr): the changes in beta (1 = no change, 0 = no transmission)
         trigger (bool): can be used instead of days, and means that the intervention gets applied if the condition is true.
-        layers (str or list): the layers in which to change beta
+        layers  (str/list):  the layers in which to change beta (default: all)
         kwargs (dict): passed to Intervention()
-=======
-        days    (int/arr):   the day or array of days to apply the interventions
-        changes (float/arr): the changes in beta (1 = no change, 0 = no transmission)
-        layers  (str/list):  the layers in which to change beta (default: all)
-        kwargs  (dict):      passed to Intervention()
->>>>>>> 985161f1
 
     **Examples**::
 
