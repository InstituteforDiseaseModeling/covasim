'''
Specify the core interventions available in Covasim. Other interventions can be
defined by the user by inheriting from these classes.
'''

import numpy as np
import pandas as pd
import scipy as sp
import pylab as pl
import sciris as sc
import inspect
import datetime as dt
from . import utils as cvu
from . import defaults as cvd
from . import base as cvb
from . import parameters as cvpar
from . import immunity as cvi
from collections import defaultdict


#%% Helper functions

def find_day(arr, t=None, interv=None, sim=None, which='first'):
    '''
    Helper function to find if the current simulation time matches any day in the
    intervention. Although usually never more than one index is returned, it is
    returned as a list for the sake of easy iteration.

    Args:
        arr (list/function): list of days in the intervention, or a boolean array; or a function that returns these
        t (int): current simulation time (can be None if a boolean array is used)
        which (str): what to return: 'first', 'last', or 'all' indices
        interv (intervention): the intervention object (usually self); only used if arr is callable
        sim (sim): the simulation object; only used if arr is callable

    Returns:
        inds (list): list of matching days; length zero or one unless which is 'all'

    New in version 2.1.2: arr can be a function with arguments interv and sim.
    '''
    if callable(arr):
        arr = arr(interv, sim)
        arr = sc.promotetoarray(arr)
    all_inds = sc.findinds(arr=arr, val=t)
    if len(all_inds) == 0 or which == 'all':
        inds = all_inds
    elif which == 'first':
        inds = [all_inds[0]]
    elif which == 'last':
        inds = [all_inds[-1]]
    else: # pragma: no cover
        errormsg = f'Argument "which" must be "first", "last", or "all", not "{which}"'
        raise ValueError(errormsg)
    return inds


def preprocess_day(day, sim):
    '''
    Preprocess a day: leave it as-is if it's a function, or try to convert it to
    an integer if it's anything else.
    '''
    if callable(day): # If it's callable, leave it as-is
        return day
    else:
        day = sim.day(day) # Otherwise, convert it to an int
    return day


def get_day(day, interv=None, sim=None):
    '''
    Return the day if it's an integer, or call it if it's a function.
    '''
    if callable(day):
        return day(interv, sim) # If it's callable, call it
    else:
        return day # Otherwise, leave it as-is


def process_days(sim, days, return_dates=False):
    '''
    Ensure lists of days are in consistent format. Used by change_beta, clip_edges,
    and some analyzers. If day is 'end' or -1, use the final day of the simulation.
    Optionally return dates as well as days. If days is callable, leave unchanged.
    '''
    if callable(days):
        return days
    if sc.isstring(days) or not sc.isiterable(days):
        days = sc.promotetolist(days)
    for d,day in enumerate(days):
        if day in ['end', -1]:
            day = sim['end_day']
        days[d] = preprocess_day(day, sim) # Ensure it's an integer and not a string or something
    days = np.sort(sc.promotetoarray(days)) # Ensure they're an array and in order
    if return_dates:
        dates = [sim.date(day) for day in days] # Store as date strings
        return days, dates
    else:
        return days


def process_changes(sim, changes, days):
    '''
    Ensure lists of changes are in consistent format. Used by change_beta and clip_edges.
    '''
    changes = sc.promotetoarray(changes)
    if sc.isiterable(days) and len(days) != len(changes): # pragma: no cover
        errormsg = f'Number of days supplied ({len(days)}) does not match number of changes ({len(changes)})'
        raise ValueError(errormsg)
    return changes


def process_daily_data(daily_data, sim, start_day, as_int=False):
    '''
    This function performs one of three things: if the daily test data are supplied as
    a number, then it converts it to an array of the right length. If the daily
    data are supplied as a Pandas series or dataframe with a date index, then it
    reindexes it to match the start date of the simulation. If the daily data are
    supplied as a string, then it will convert it to a column and try to read from
    that. Otherwise, it does nothing.

    Args:
        daily_data (str, number, dataframe, or series): the data to convert to standardized format
        sim (Sim): the simulation object
        start_day (date): the start day of the simulation, in already-converted datetime.date format
        as_int (bool): whether to convert to an integer
    '''
    # Handle string arguments
    if sc.isstring(daily_data):
        if daily_data == 'data':
            daily_data = sim.data['new_tests'] # Use default name
        else:
            try: # pragma: no cover
                daily_data = sim.data[daily_data]
            except Exception as E:
                errormsg = f'Tried to load testing data from sim.data["{daily_data}"], but that failed: {str(E)}.\nPlease ensure data are loaded into the sim and the column exists.'
                raise ValueError(errormsg) from E

    # Handle other arguments
    if sc.isnumber(daily_data):  # If a number, convert to an array
        if as_int: daily_data = int(daily_data) # Make it an integer
        daily_data = np.array([daily_data] * sim.npts)
    elif isinstance(daily_data, (pd.Series, pd.DataFrame)):
        start_date = sim['start_day'] + dt.timedelta(days=start_day)
        end_date = daily_data.index[-1]
        dateindex = pd.date_range(start_date, end_date)
        daily_data = daily_data.reindex(dateindex, fill_value=0).to_numpy()

    return daily_data


def get_subtargets(subtarget, sim):
    '''
    A small helper function to see if subtargeting is a list of indices to use,
    or a function that needs to be called. If a function, it must take a single
    argument, a sim object, and return a list of indices. Also validates the values.
    Currently designed for use with testing interventions, but could be generalized
    to other interventions. Not typically called directly by the user.

    Args:
        subtarget (dict): dict with keys 'inds' and 'vals'; see test_num() for examples of a valid subtarget dictionary
        sim (Sim): the simulation object
    '''

    # Validation
    if callable(subtarget):
        subtarget = subtarget(sim)

    if 'inds' not in subtarget: # pragma: no cover
        errormsg = f'The subtarget dict must have keys "inds" and "vals", but you supplied {subtarget}'
        raise ValueError(errormsg)

    # Handle the two options of type
    if callable(subtarget['inds']): # A function has been provided
        subtarget_inds = subtarget['inds'](sim) # Call the function to get the indices
    else:
        subtarget_inds = subtarget['inds'] # The indices are supplied directly

    # Validate the values
    if callable(subtarget['vals']): # A function has been provided
        subtarget_vals = subtarget['vals'](sim) # Call the function to get the indices
    else:
        subtarget_vals = subtarget['vals'] # The indices are supplied directly
    if sc.isiterable(subtarget_vals):
        if len(subtarget_vals) != len(subtarget_inds): # pragma: no cover
            errormsg = f'Length of subtargeting indices ({len(subtarget_inds)}) does not match length of values ({len(subtarget_vals)})'
            raise ValueError(errormsg)

    return subtarget_inds, subtarget_vals

def InterventionDict(which, pars):
    '''
    Generate an intervention from a dictionary. Although a function, it acts
    like a class, since it returns a class instance.

    **Example**::

        interv = cv.InterventionDict(which='change_beta', pars={'days': 30, 'changes': 0.5, 'layers': None})
    '''
    mapping = dict(
        dynamic_pars    = dynamic_pars,
        sequence        = sequence,
        change_beta     = change_beta,
        clip_edges      = clip_edges,
        test_num        = test_num,
        test_prob       = test_prob,
        contact_tracing = contact_tracing,
        )
    try:
        IntervClass = mapping[which]
    except:
        available = ', '.join(mapping.keys())
        errormsg = f'Only interventions "{available}" are available in dictionary representation, not "{which}"'
        raise sc.KeyNotFoundError(errormsg)
    intervention = IntervClass(**pars)
    return intervention



#%% Generic intervention classes

__all__ = ['InterventionDict', 'Intervention', 'dynamic_pars', 'sequence']


class Intervention:
    '''
    Base class for interventions. By default, interventions are printed using a
    dict format, which they can be recreated from. To display all the attributes
    of the intervention, use disp() instead.

    To retrieve a particular intervention from a sim, use sim.get_intervention().

    Args:
        label       (str): a label for the intervention (used for plotting, and for ease of identification)
        show_label (bool): whether or not to include the label in the legend
        do_plot    (bool): whether or not to plot the intervention
        line_args  (dict): arguments passed to pl.axvline() when plotting
    '''
    def __init__(self, label=None, show_label=False, do_plot=None, line_args=None):
        self._store_args() # Store the input arguments so the intervention can be recreated
        if label is None: label = self.__class__.__name__ # Use the class name if no label is supplied
        self.label = label # e.g. "Close schools"
        self.show_label = show_label # Do not show the label by default
        self.do_plot = do_plot if do_plot is not None else True # Plot the intervention, including if None
        self.line_args = sc.mergedicts(dict(linestyle='--', c='#aaa', lw=1.0), line_args) # Do not set alpha by default due to the issue of overlapping interventions
        self.days = [] # The start and end days of the intervention
        self.initialized = False # Whether or not it has been initialized
        self.finalized = False # Whether or not it has been initialized
        return


    def __repr__(self, jsonify=False):
        ''' Return a JSON-friendly output if possible, else revert to short repr '''

        if self.__class__.__name__ in __all__ or jsonify:
            try:
                json = self.to_json()
                which = json['which']
                pars = json['pars']
                parstr = ', '.join([f'{k}={v}' for k,v in pars.items()])
                output = f"cv.{which}({parstr})"
            except Exception as E:
                output = f'{type(self)} (error: {str(E)})' # If that fails, print why
            return output
        else:
            return f'{self.__module__}.{self.__class__.__name__}()'


    def __call__(self, *args, **kwargs):
        # Makes Intervention(sim) equivalent to Intervention.apply(sim)
        if not self.initialized:  # pragma: no cover
            errormsg = f'Intervention (label={self.label}, {type(self)}) has not been initialized'
            raise RuntimeError(errormsg)
        return self.apply(*args, **kwargs)


    def disp(self):
        ''' Print a detailed representation of the intervention '''
        return sc.pr(self)


    def _store_args(self):
        ''' Store the user-supplied arguments for later use in to_json '''
        f0 = inspect.currentframe() # This "frame", i.e. Intervention.__init__()
        f1 = inspect.getouterframes(f0) # The list of outer frames
        parent = f1[2].frame # The parent frame, e.g. change_beta.__init__()
        _,_,_,values = inspect.getargvalues(parent) # Get the values of the arguments
        if values:
            self.input_args = {}
            for key,value in values.items():
                if key == 'kwargs': # Store additional kwargs directly
                    for k2,v2 in value.items():
                        self.input_args[k2] = v2 # These are already a dict
                elif key not in ['self', '__class__']: # Everything else, but skip these
                    self.input_args[key] = value
        return


    def initialize(self, sim=None):
        '''
        Initialize intervention -- this is used to make modifications to the intervention
        that can't be done until after the sim is created.
        '''
        self.initialized = True
        self.finalized = False
        return


    def finalize(self, sim=None):
        '''
        Finalize intervention

        This method is run once as part of `sim.finalize()` enabling the intervention to perform any
        final operations after the simulation is complete (e.g. rescaling)
        '''
        if self.finalized:
            raise RuntimeError('Intervention already finalized')  # Raise an error because finalizing multiple times has a high probability of producing incorrect results e.g. applying rescale factors twice
        self.finalized = True
        return


    def apply(self, sim):
        '''
        Apply the intervention. This is the core method which each derived intervention
        class must implement. This method gets called at each timestep and can make
        arbitrary changes to the Sim object, as well as storing or modifying the
        state of the intervention.

        Args:
            sim: the Sim instance

        Returns:
            None
        '''
        raise NotImplementedError


    def shrink(self, in_place=False):
        '''
        Remove any excess stored data from the intervention; for use with sim.shrink().

        Args:
            in_place (bool): whether to shrink the intervention (else shrink a copy)
        '''
        if in_place:
            return self
        else:
            return sc.dcp(self)


    def plot_intervention(self, sim, ax=None, **kwargs):
        '''
        Plot the intervention

        This can be used to do things like add vertical lines on days when
        interventions take place. Can be disabled by setting self.do_plot=False.

        Note 1: you can modify the plotting style via the ``line_args`` argument when
        creating the intervention.

        Note 2: By default, the intervention is plotted at the days stored in self.days.
        However, if there is a self.plot_days attribute, this will be used instead.

        Args:
            sim: the Sim instance
            ax: the axis instance
            kwargs: passed to ax.axvline()

        Returns:
            None
        '''
        line_args = sc.mergedicts(self.line_args, kwargs)
        if self.do_plot or self.do_plot is None:
            if ax is None:
                ax = pl.gca()
            if hasattr(self, 'plot_days'):
                days = self.plot_days
            else:
                days = self.days
            if sc.isiterable(days):
                label_shown = False # Don't show the label more than once
                for day in days:
                    if sc.isnumber(day):
                        if self.show_label and not label_shown: # Choose whether to include the label in the legend
                            label = self.label
                            label_shown = True
                        else:
                            label = None
                        ax.axvline(day, label=label, **line_args)
        return


    def to_json(self):
        '''
        Return JSON-compatible representation

        Custom classes can't be directly represented in JSON. This method is a
        one-way export to produce a JSON-compatible representation of the
        intervention. In the first instance, the object dict will be returned.
        However, if an intervention itself contains non-standard variables as
        attributes, then its `to_json` method will need to handle those.

        Note that simply printing an intervention will usually return a representation
        that can be used to recreate it.

        Returns:
            JSON-serializable representation (typically a dict, but could be anything else)
        '''
        which = self.__class__.__name__
        pars = sc.jsonify(self.input_args)
        output = dict(which=which, pars=pars)
        return output


class dynamic_pars(Intervention):
    '''
    A generic intervention that modifies a set of parameters at specified points
    in time.

    The intervention takes a single argument, pars, which is a dictionary of which
    parameters to change, with following structure: keys are the parameters to change,
    then subkeys 'days' and 'vals' are either a scalar or list of when the change(s)
    should take effect and what the new value should be, respectively.

    You can also pass parameters to change directly as keyword arguments.

    Args:
        pars (dict): described above
        kwargs (dict): passed to Intervention()

    **Examples**::

        interv = cv.dynamic_pars(n_imports=dict(days=10, vals=100))
        interv = cv.dynamic_pars({'beta':{'days':[14, 28], 'vals':[0.005, 0.015]}, 'rel_death_prob':{'days':30, 'vals':2.0}}) # Change beta, and make diagnosed people stop transmitting

    '''

    def __init__(self, pars=None, **kwargs):

        # Find valid sim parameters and move matching keyword arguments to the pars dict
        pars = sc.mergedicts(pars) # Ensure it's a dictionary
        sim_par_keys = list(cvpar.make_pars().keys()) # Get valid sim parameters
        kwarg_keys = [k for k in kwargs.keys() if k in sim_par_keys]
        for kkey in kwarg_keys:
            pars[kkey] = kwargs.pop(kkey)

        # Do standard initialization
        super().__init__(**kwargs) # Initialize the Intervention object

        # Handle the rest of the initialization
        subkeys = ['days', 'vals']
        for parkey in pars.keys():
            for subkey in subkeys:
                if subkey not in pars[parkey].keys(): # pragma: no cover
                    errormsg = f'Parameter {parkey} is missing subkey {subkey}'
                    raise sc.KeyNotFoundError(errormsg)
                if sc.isnumber(pars[parkey][subkey]): # Allow scalar values or dicts, but leave everything else unchanged
                    pars[parkey][subkey] = sc.promotetoarray(pars[parkey][subkey])
            days = pars[parkey]['days']
            vals = pars[parkey]['vals']
            if sc.isiterable(days):
                len_days = len(days)
                len_vals = len(vals)
                if len_days != len_vals: # pragma: no cover
                    raise ValueError(f'Length of days ({len_days}) does not match length of values ({len_vals}) for parameter {parkey}')
        self.pars = pars
        return


    def apply(self, sim):
        ''' Loop over the parameters, and then loop over the days, applying them if any are found '''
        t = sim.t
        for parkey,parval in self.pars.items():
            for ind in find_day(parval['days'], t, interv=self, sim=sim):
                self.days.append(t)
                val = parval['vals'][ind]
                if isinstance(val, dict):
                    sim[parkey].update(val) # Set the parameter if a nested dict
                else:
                    sim[parkey] = val # Set the parameter if not a dict
        return


class sequence(Intervention):
    '''
    This is an example of a meta-intervention which switches between a sequence of interventions.

    Args:
        days (list): the days on which to start applying each intervention
        interventions (list): the interventions to apply on those days
        kwargs (dict): passed to Intervention()

    **Example**::

        interv = cv.sequence(days=[10, 51], interventions=[
                    cv.test_num(n_tests=[100]*npts),
                    cv.test_prob(symptomatic_prob=0.2, asymptomatic_prob=0.002),
                ])
    '''

    def __init__(self, days, interventions, **kwargs):
        super().__init__(**kwargs) # Initialize the Intervention object
        if sc.isiterable(days):
            assert len(days) == len(interventions)
        self.days = days
        self.interventions = interventions
        return


    def initialize(self, sim):
        ''' Fix the dates '''
        super().initialize()
        self.days = [sim.day(day) for day in self.days]
        self.days_arr = np.array(self.days + [sim.npts])
        for intervention in self.interventions:
            intervention.initialize(sim)
        return


    def apply(self, sim):
        ''' Find the matching day, and see which intervention to activate '''
        inds = find_day(self.days_arr <= sim.t, which='last')
        if len(inds):
            return self.interventions[inds[0]].apply(sim)


#%% Beta interventions

__all__+= ['change_beta', 'clip_edges']


class change_beta(Intervention):
    '''
    The most basic intervention -- change beta (transmission) by a certain amount
    on a given day or days. This can be used to represent physical distancing (although
    clip_edges() is more appropriate for overall changes in mobility, e.g. school
    or workplace closures), as well as hand-washing, masks, and other behavioral
    changes that affect transmission rates.

    Args:
        days    (int/arr):   the day or array of days to apply the interventions
        changes (float/arr): the changes in beta (1 = no change, 0 = no transmission)
        layers  (str/list):  the layers in which to change beta (default: all)
        kwargs  (dict):      passed to Intervention()

    **Examples**::

        interv = cv.change_beta(25, 0.3) # On day 25, reduce overall beta by 70% to 0.3
        interv = cv.change_beta([14, 28], [0.7, 1], layers='s') # On day 14, reduce beta by 30%, and on day 28, return to 1 for schools
    '''

    def __init__(self, days, changes, layers=None, **kwargs):
        super().__init__(**kwargs) # Initialize the Intervention object
        self.days       = sc.dcp(days)
        self.changes    = sc.dcp(changes)
        self.layers     = sc.dcp(layers)
        self.orig_betas = None
        return


    def initialize(self, sim):
        ''' Fix days and store beta '''
        super().initialize()
        self.days    = process_days(sim, self.days)
        self.changes = process_changes(sim, self.changes, self.days)
        self.layers  = sc.promotetolist(self.layers, keepnone=True)
        self.orig_betas = {}
        for lkey in self.layers:
            if lkey is None:
                self.orig_betas['overall'] = sim['beta']
            else:
                self.orig_betas[lkey] = sim['beta_layer'][lkey]

        return


    def apply(self, sim):

        # If this day is found in the list, apply the intervention
        for ind in find_day(self.days, sim.t, interv=self, sim=sim):
            for lkey,new_beta in self.orig_betas.items():
                new_beta = new_beta * self.changes[ind]
                if lkey == 'overall':
                    sim['beta'] = new_beta
                else:
                    sim['beta_layer'][lkey] = new_beta

        return


class clip_edges(Intervention):
    '''
    Isolate contacts by removing them from the simulation. Contacts are treated as
    "edges", and this intervention works by removing them from sim.people.contacts
    and storing them internally. When the intervention is over, they are moved back.
    This intervention has quite similar effects as change_beta(), but is more appropriate
    for modeling the effects of mobility reductions such as school and workplace
    closures. The main difference is that since clip_edges() actually removes contacts,
    it affects the number of people who would be traced and placed in quarantine
    if an individual tests positive. It also alters the structure of the network
    -- i.e., compared to a baseline case of 20 contacts and a 2% chance of infecting
    each, there are slightly different statistics for a beta reduction (i.e., 20 contacts
    and a 1% chance of infecting each) versus an edge clipping (i.e., 10 contacts
    and a 2% chance of infecting each).

    Args:
        days (int or array): the day or array of days to isolate contacts
        changes (float or array): the changes in the number of contacts (1 = no change, 0 = no contacts)
        layers (str or list): the layers in which to isolate contacts (if None, then all layers)
        kwargs (dict): passed to Intervention()

    **Examples**::

        interv = cv.clip_edges(25, 0.3) # On day 25, reduce overall contacts by 70% to 0.3
        interv = cv.clip_edges([14, 28], [0.7, 1], layers='s') # On day 14, remove 30% of school contacts, and on day 28, restore them
    '''

    def __init__(self, days, changes, layers=None, **kwargs):
        super().__init__(**kwargs) # Initialize the Intervention object
        self.days     = sc.dcp(days)
        self.changes  = sc.dcp(changes)
        self.layers   = sc.dcp(layers)
        self.contacts = None
        return


    def initialize(self, sim):
        super().initialize()
        self.days    = process_days(sim, self.days)
        self.changes = process_changes(sim, self.changes, self.days)
        if self.layers is None:
            self.layers = sim.layer_keys()
        else:
            self.layers = sc.promotetolist(self.layers)
        self.contacts = cvb.Contacts(layer_keys=self.layers)
        return


    def apply(self, sim):

        # If this day is found in the list, apply the intervention
        for ind in find_day(self.days, sim.t, interv=self, sim=sim):

            # Do the contact moving
            for lkey in self.layers:
                s_layer = sim.people.contacts[lkey] # Contact layer in the sim
                i_layer = self.contacts[lkey] # Contact layer in the intervention
                n_sim = len(s_layer) # Number of contacts in the simulation layer
                n_int = len(i_layer) # Number of contacts in the intervention layer
                n_contacts = n_sim + n_int # Total number of contacts
                if n_contacts:
                    current_prop = n_sim/n_contacts # Current proportion of contacts in the sim, e.g. 1.0 initially
                    desired_prop = self.changes[ind] # Desired proportion, e.g. 0.5
                    prop_to_move = current_prop - desired_prop # Calculate the proportion of contacts to move
                    n_to_move = int(prop_to_move*n_contacts) # Number of contacts to move
                    from_sim = (n_to_move>0) # Check if we're moving contacts from the sim
                    if from_sim: # We're moving from the sim to the intervention
                        inds = cvu.choose(max_n=n_sim, n=n_to_move)
                        to_move = s_layer.pop_inds(inds)
                        i_layer.append(to_move)
                    else: # We're moving from the intervention back to the sim
                        inds = cvu.choose(max_n=n_int, n=abs(n_to_move))
                        to_move = i_layer.pop_inds(inds)
                        s_layer.append(to_move)
                else: # pragma: no cover
                    print(f'Warning: clip_edges() was applied to layer "{lkey}", but no edges were found; please check sim.people.contacts["{lkey}"]')
        return


    def finalize(self, sim):
        ''' Ensure the edges get deleted at the end '''
        super().finalize()
        self.contacts = None # Reset to save memory
        return



#%% Testing interventions

__all__+= ['test_num', 'test_prob', 'contact_tracing']


def get_quar_inds(quar_policy, sim):
    '''
    Helper function to return the appropriate indices for people in quarantine
    based on the current quarantine testing "policy". Used by test_num and test_prob.
    Not for use by the user.

    If quar_policy is a number or a list of numbers, then it is interpreted as
    the number of days after the start of quarantine when a test is performed.
    It can also be a function that returns the list of indices.

    Args:
        quar_policy (str, int, list, func): 'start', people entering quarantine; 'end', people leaving; 'both', entering and leaving; 'daily', every day in quarantine
        sim (Sim): the simulation object
    '''
    t = sim.t
    if   quar_policy is None:    quar_test_inds = np.array([])
    elif quar_policy == 'start': quar_test_inds = cvu.true(sim.people.date_quarantined==t-1) # Actually do the day after since testing usually happens before contact tracing
    elif quar_policy == 'end':   quar_test_inds = cvu.true(sim.people.date_end_quarantine==t+1) # +1 since they are released on date_end_quarantine, so do the day before
    elif quar_policy == 'both':  quar_test_inds = np.concatenate([cvu.true(sim.people.date_quarantined==t-1), cvu.true(sim.people.date_end_quarantine==t+1)])
    elif quar_policy == 'daily': quar_test_inds = cvu.true(sim.people.quarantined)
    elif sc.isnumber(quar_policy) or (sc.isiterable(quar_policy) and not sc.isstring(quar_policy)):
        quar_policy = sc.promotetoarray(quar_policy)
        quar_test_inds = np.unique(np.concatenate([cvu.true(sim.people.date_quarantined==t-1-q) for q in quar_policy]))
    elif callable(quar_policy):
        quar_test_inds = quar_policy(sim)
    else: # pragma: no cover
        errormsg = f'Quarantine policy "{quar_policy}" not recognized: must be a string (start, end, both, daily), int, list, array, set, tuple, or function'
        raise ValueError(errormsg)
    return quar_test_inds


class test_num(Intervention):
    '''
    Test the specified number of people per day. Useful for including historical
    testing data. The probability of a given person getting a test is dependent
    on the total number of tests, population size, and odds ratios. Compare this
    intervention with cv.test_prob().

    Args:
        daily_tests (arr)   : number of tests per day, can be int, array, or dataframe/series; if integer, use that number every day; if 'data' or another string, use loaded data
        symp_test   (float) : odds ratio of a symptomatic person testing (default: 100x more likely)
        quar_test   (float) : probability of a person in quarantine testing (default: no more likely)
        quar_policy (str)   : policy for testing in quarantine: options are 'start' (default), 'end', 'both' (start and end), 'daily'; can also be a number or a function, see get_quar_inds()
        subtarget   (dict)  : subtarget intervention to people with particular indices (format: {'ind': array of indices, or function to return indices from the sim, 'vals': value(s) to apply}
        ili_prev    (arr)   : prevalence of influenza-like-illness symptoms in the population; can be float, array, or dataframe/series
        sensitivity (float) : test sensitivity (default 100%, i.e. no false negatives)
        loss_prob   (float) : probability of the person being lost-to-follow-up (default 0%, i.e. no one lost to follow-up)
        test_delay  (int)   : days for test result to be known (default 0, i.e. results available instantly)
        start_day   (int)   : day the intervention starts (default: 0, i.e. first day of the simulation)
        end_day     (int)   : day the intervention ends
        swab_delay  (dict)  : distribution for the delay from onset to swab; if this is present, it is used instead of test_delay
        kwargs      (dict)  : passed to Intervention()

    **Examples**::

        interv = cv.test_num(daily_tests=[0.10*n_people]*npts)
        interv = cv.test_num(daily_tests=[0.10*n_people]*npts, subtarget={'inds': cv.true(sim.people.age>50), 'vals': 1.2}) # People over 50 are 20% more likely to test
        interv = cv.test_num(daily_tests=[0.10*n_people]*npts, subtarget={'inds': lambda sim: cv.true(sim.people.age>50), 'vals': 1.2}) # People over 50 are 20% more likely to test
        interv = cv.test_num(daily_tests='data') # Take number of tests from loaded data using default column name (new_tests)
        interv = cv.test_num(daily_tests='swabs_per_day') # Take number of tests from loaded data using a custom column name
    '''

    def __init__(self, daily_tests, symp_test=100.0, quar_test=1.0, quar_policy=None, subtarget=None,
                 ili_prev=None, sensitivity=1.0, loss_prob=0, test_delay=0,
                 start_day=0, end_day=None, swab_delay=None, **kwargs):
        super().__init__(**kwargs) # Initialize the Intervention object
        self.daily_tests = daily_tests # Should be a list of length matching time
        self.symp_test   = symp_test   # Set probability of testing symptomatics
        self.quar_test   = quar_test # Probability of testing people in quarantine
        self.quar_policy = quar_policy if quar_policy else 'start'
        self.subtarget   = subtarget  # Set any other testing criteria
        self.ili_prev    = ili_prev     # Should be a list of length matching time or a float or a dataframe
        self.sensitivity = sensitivity
        self.loss_prob   = loss_prob
        self.test_delay  = test_delay
        self.start_day   = start_day
        self.end_day     = end_day
        self.pdf         = cvu.get_pdf(**sc.mergedicts(swab_delay)) # If provided, get the distribution's pdf -- this returns an empty dict if None is supplied
        return


    def initialize(self, sim):
        ''' Fix the dates and number of tests '''

        # Handle days
        super().initialize()

        self.start_day   = preprocess_day(self.start_day, sim)
        self.end_day     = preprocess_day(self.end_day,   sim)
        self.days        = [self.start_day, self.end_day]

        # Process daily data
        self.daily_tests = process_daily_data(self.daily_tests, sim, self.start_day)
        self.ili_prev    = process_daily_data(self.ili_prev,    sim, self.start_day)

        return


    def finalize(self, sim):
        ''' Ensure variables with large memory footprints get erased '''
        super().finalize()
        self.subtarget = None # Reset to save memory
        return


    def apply(self, sim):

        t = sim.t
        start_day = get_day(self.start_day, self, sim)
        end_day   = get_day(self.end_day,   self, sim)
        if t < start_day:
            return
        elif end_day is not None and t > end_day:
            return

        # Check that there are still tests
        rel_t = t - start_day
        if rel_t < len(self.daily_tests):
            n_tests = sc.randround(self.daily_tests[rel_t]/sim.rescale_vec[t]) # Correct for scaling that may be applied by rounding to the nearest number of tests
            if not (n_tests and pl.isfinite(n_tests)): # If there are no tests today, abort early
                return
            else:
                sim.results['new_tests'][t] += n_tests
        else:
            return

        test_probs = np.ones(sim.n) # Begin by assigning equal testing weight (converted to a probability) to everyone

        # Calculate test probabilities for people with symptoms
        symp_inds = cvu.true(sim.people.symptomatic)
        symp_test = self.symp_test
        if self.pdf: # Handle the onset to swab delay
            symp_time = cvd.default_int(t - sim.people.date_symptomatic[symp_inds]) # Find time since symptom onset
            inv_count = (np.bincount(symp_time)/len(symp_time)) # Find how many people have had symptoms of a set time and invert
            count = np.nan * np.ones(inv_count.shape) # Initialize the count
            count[inv_count != 0] = 1/inv_count[inv_count != 0] # Update the counts where defined
            symp_test *= self.pdf.pdf(symp_time) * count[symp_time] # Put it all together

        test_probs[symp_inds] *= symp_test # Update the test probabilities

        # Handle symptomatic testing, taking into account prevalence of ILI symptoms
        if self.ili_prev is not None:
            if rel_t < len(self.ili_prev):
                n_ili = int(self.ili_prev[rel_t] * sim['pop_size'])  # Number with ILI symptoms on this day
                ili_inds = cvu.choose(sim['pop_size'], n_ili) # Give some people some symptoms. Assuming that this is independent of COVID symptomaticity...
                ili_inds = np.setdiff1d(ili_inds, symp_inds)
                test_probs[ili_inds] *= self.symp_test

        # Handle quarantine testing
        quar_test_inds = get_quar_inds(self.quar_policy, sim)
        test_probs[quar_test_inds] *= self.quar_test

        # Handle any other user-specified testing criteria
        if self.subtarget is not None:
            subtarget_inds, subtarget_vals = get_subtargets(self.subtarget, sim)
            test_probs[subtarget_inds] = test_probs[subtarget_inds]*subtarget_vals

        # Don't re-diagnose people
        diag_inds  = cvu.true(sim.people.diagnosed)
        test_probs[diag_inds] = 0.0

        # With dynamic rescaling, we have to correct for uninfected people outside of the population who would test
        if sim.rescale_vec[t]/sim['pop_scale'] < 1: # We still have rescaling to do
            in_pop_tot_prob = test_probs.sum()*sim.rescale_vec[t] # Total "testing weight" of people in the subsampled population
            out_pop_tot_prob = sim.scaled_pop_size - sim.rescale_vec[t]*sim['pop_size'] # Find out how many people are missing and assign them each weight 1
            in_frac = in_pop_tot_prob/(in_pop_tot_prob + out_pop_tot_prob) # Fraction of tests which should fall in the sample population
            n_tests = sc.randround(n_tests*in_frac) # Recompute the number of tests

        # Now choose who gets tested and test them
        n_tests = min(n_tests, (test_probs!=0).sum()) # Don't try to test more people than have nonzero testing probability
        test_inds = cvu.choose_w(probs=test_probs, n=n_tests, unique=True) # Choose who actually tests
        sim.people.test(test_inds, test_sensitivity=self.sensitivity, loss_prob=self.loss_prob, test_delay=self.test_delay)

        return test_inds


class test_prob(Intervention):
    '''
    Assign each person a probability of being tested for COVID based on their
    symptom state, quarantine state, and other states. Unlike test_num, the
    total number of tests not specified, but rather is an output.

    Args:
        symp_prob        (float)     : probability of testing a symptomatic (unquarantined) person
        asymp_prob       (float)     : probability of testing an asymptomatic (unquarantined) person (default: 0)
        symp_quar_prob   (float)     : probability of testing a symptomatic quarantined person (default: same as symp_prob)
        asymp_quar_prob  (float)     : probability of testing an asymptomatic quarantined person (default: same as asymp_prob)
        quar_policy      (str)       : policy for testing in quarantine: options are 'start' (default), 'end', 'both' (start and end), 'daily'; can also be a number or a function, see get_quar_inds()
        subtarget        (dict)      : subtarget intervention to people with particular indices  (see test_num() for details)
        ili_prev         (float/arr) : prevalence of influenza-like-illness symptoms in the population; can be float, array, or dataframe/series
        sensitivity      (float)     : test sensitivity (default 100%, i.e. no false negatives)
        loss_prob        (float)     : probability of the person being lost-to-follow-up (default 0%, i.e. no one lost to follow-up)
        test_delay       (int)       : days for test result to be known (default 0, i.e. results available instantly)
        start_day        (int)       : day the intervention starts (default: 0, i.e. first day of the simulation)
        end_day          (int)       : day the intervention ends (default: no end)
        kwargs           (dict)      : passed to Intervention()

    **Examples**::

        interv = cv.test_prob(symp_prob=0.1, asymp_prob=0.01) # Test 10% of symptomatics and 1% of asymptomatics
        interv = cv.test_prob(symp_quar_prob=0.4) # Test 40% of those in quarantine with symptoms
    '''
    def __init__(self, symp_prob, asymp_prob=0.0, symp_quar_prob=None, asymp_quar_prob=None, quar_policy=None, subtarget=None, ili_prev=None,
                 sensitivity=1.0, loss_prob=0.0, test_delay=0, start_day=0, end_day=None, swab_delay=None, **kwargs):
        super().__init__(**kwargs) # Initialize the Intervention object
        self.symp_prob        = symp_prob
        self.asymp_prob       = asymp_prob
        self.symp_quar_prob   = symp_quar_prob  if  symp_quar_prob is not None else  symp_prob
        self.asymp_quar_prob  = asymp_quar_prob if asymp_quar_prob is not None else asymp_prob
        self.quar_policy      = quar_policy if quar_policy else 'start'
        self.subtarget        = subtarget
        self.ili_prev         = ili_prev
        self.sensitivity      = sensitivity
        self.loss_prob        = loss_prob
        self.test_delay       = test_delay
        self.start_day        = start_day
        self.end_day          = end_day
        self.pdf              = cvu.get_pdf(**sc.mergedicts(swab_delay)) # If provided, get the distribution's pdf -- this returns an empty dict if None is supplied
        return


    def initialize(self, sim):
        ''' Fix the dates '''
        super().initialize()
        self.start_day = preprocess_day(self.start_day, sim)
        self.end_day   = preprocess_day(self.end_day,   sim)
        self.days      = [self.start_day, self.end_day]
        self.ili_prev  = process_daily_data(self.ili_prev, sim, self.start_day)
        return


    def finalize(self, sim):
        ''' Ensure variables with large memory footprints get erased '''
        super().finalize()
        self.subtarget = None # Reset to save memory
        return


    def apply(self, sim):
        ''' Perform testing '''

        t = sim.t
        start_day = get_day(self.start_day, self, sim)
        end_day   = get_day(self.end_day,   self, sim)
        if t < start_day:
            return
        elif end_day is not None and t > end_day:
            return

        # Find probablity for symptomatics to be tested
        symp_inds  = cvu.true(sim.people.symptomatic)
        symp_prob = self.symp_prob
        if self.pdf:
            symp_time = cvd.default_int(t - sim.people.date_symptomatic[symp_inds]) # Find time since symptom onset
            inv_count = (np.bincount(symp_time)/len(symp_time)) # Find how many people have had symptoms of a set time and invert
            count = np.nan * np.ones(inv_count.shape)
            count[inv_count != 0] = 1/inv_count[inv_count != 0]
            symp_prob = np.ones(len(symp_time))
            inds = 1 > (symp_time*self.symp_prob)
            symp_prob[inds] = self.symp_prob/(1-symp_time[inds]*self.symp_prob)
            symp_prob = self.pdf.pdf(symp_time) * symp_prob * count[symp_time]

        # Define symptomatics, accounting for ILI prevalence
        pop_size = sim['pop_size']
        ili_inds = []
        if self.ili_prev is not None:
            rel_t = t - start_day
            if rel_t < len(self.ili_prev):
                n_ili = int(self.ili_prev[rel_t] * pop_size)  # Number with ILI symptoms on this day
                ili_inds = cvu.choose(pop_size, n_ili) # Give some people some symptoms, assuming that this is independent of COVID symptomaticity...
                ili_inds = np.setdiff1d(ili_inds, symp_inds)

        # Define asymptomatics: those who neither have COVID symptoms nor ILI symptoms
        asymp_inds = np.setdiff1d(np.setdiff1d(np.arange(pop_size), symp_inds), ili_inds)

        # Handle quarantine and other testing criteria
        quar_test_inds = get_quar_inds(self.quar_policy, sim)
        symp_quar_inds  = np.intersect1d(quar_test_inds, symp_inds)
        asymp_quar_inds = np.intersect1d(quar_test_inds, asymp_inds)
        diag_inds       = cvu.true(sim.people.diagnosed)

        # Construct the testing probabilities piece by piece -- complicated, since need to do it in the right order
        test_probs = np.zeros(sim['pop_size']) # Begin by assigning equal testing probability to everyone
        test_probs[symp_inds]       = symp_prob            # People with symptoms (true positive)
        test_probs[ili_inds]        = symp_prob            # People with symptoms (false positive)
        test_probs[asymp_inds]      = self.asymp_prob      # People without symptoms
        test_probs[symp_quar_inds]  = self.symp_quar_prob  # People with symptoms in quarantine
        test_probs[asymp_quar_inds] = self.asymp_quar_prob # People without symptoms in quarantine
        if self.subtarget is not None:
            subtarget_inds, subtarget_vals = get_subtargets(self.subtarget, sim)
            test_probs[subtarget_inds] = subtarget_vals # People being explicitly subtargeted
        test_probs[diag_inds] = 0.0 # People who are diagnosed don't test
        test_inds = cvu.true(cvu.binomial_arr(test_probs)) # Finally, calculate who actually tests

        # Actually test people
        sim.people.test(test_inds, test_sensitivity=self.sensitivity, loss_prob=self.loss_prob, test_delay=self.test_delay) # Actually test people
        sim.results['new_tests'][t] += len(test_inds)*sim['pop_scale']/sim.rescale_vec[t] # If we're using dynamic scaling, we have to scale by pop_scale, not rescale_vec

        return test_inds


class contact_tracing(Intervention):
    '''
    Contact tracing of people who are diagnosed. When a person is diagnosed positive
    (by either test_num() or test_prob(); this intervention has no effect if there
    is not also a testing intervention active), a certain proportion of the index
    case's contacts (defined by trace_prob) are contacted after a certain number
    of days (defined by trace_time). After they are contacted, they are placed
    into quarantine (with effectiveness quar_factor, a simulation parameter) for
    a certain period (defined by quar_period, another simulation parameter). They
    may also change their testing probability, if test_prob() is defined.

    Args:
        trace_probs (float/dict): probability of tracing, per layer (default: 100%, i.e. everyone is traced)
        trace_time  (float/dict): days required to trace, per layer (default: 0, i.e. no delay)
        start_day   (int):        intervention start day (default: 0, i.e. the start of the simulation)
        end_day     (int):        intervention end day (default: no end)
        presumptive (bool):       whether or not to begin isolation and contact tracing on the presumption of a positive diagnosis (default: no)
        capacity    (int):        optionally specify a maximum number of newly diagnosed people to trace each day
        quar_period (int):        number of days to quarantine when notified as a known contact. Default value is ``pars['quar_period']``
        kwargs      (dict):       passed to Intervention()

    **Example**::

        tp = cv.test_prob(symp_prob=0.1, asymp_prob=0.01)
        ct = cv.contact_tracing(trace_probs=0.5, trace_time=2)
        sim = cv.Sim(interventions=[tp, ct]) # Note that without testing, contact tracing has no effect
    '''
    def __init__(self, trace_probs=None, trace_time=None, start_day=0, end_day=None, presumptive=False, quar_period=None, capacity=None, **kwargs):
        super().__init__(**kwargs) # Initialize the Intervention object
        self.trace_probs = trace_probs
        self.trace_time  = trace_time
        self.start_day   = start_day
        self.end_day     = end_day
        self.presumptive = presumptive
        self.capacity = capacity
        self.quar_period = quar_period # If quar_period is None, it will be drawn from sim.pars at initialization
        return


    def initialize(self, sim):
        ''' Process the dates and dictionaries '''
        super().initialize()
        self.start_day = preprocess_day(self.start_day, sim)
        self.end_day   = preprocess_day(self.end_day,   sim)
        self.days      = [self.start_day, self.end_day]
        if self.trace_probs is None:
            self.trace_probs = 1.0
        if self.trace_time is None:
            self.trace_time = 0.0
        if self.quar_period is None:
            self.quar_period = sim['quar_period']
        if sc.isnumber(self.trace_probs):
            val = self.trace_probs
            self.trace_probs = {k:val for k in sim.people.layer_keys()}
        if sc.isnumber(self.trace_time):
            val = self.trace_time
            self.trace_time = {k:val for k in sim.people.layer_keys()}
        return


    def apply(self, sim):
        '''
        Trace and notify contacts

        Tracing involves three steps that can independently be overloaded or extended
        by derived classes

        - Select which confirmed cases get interviewed by contact tracers
        - Identify the contacts of the confirmed case
        - Notify those contacts that they have been exposed and need to take some action
        '''
        t = sim.t
        start_day = get_day(self.start_day, self, sim)
        end_day   = get_day(self.end_day,   self, sim)
        if t < start_day:
            return
        elif end_day is not None and t > end_day:
            return

        trace_inds = self.select_cases(sim)
        contacts = self.identify_contacts(sim, trace_inds)
        self.notify_contacts(sim, contacts)
        return contacts


    def select_cases(self, sim):
        '''
        Return people to be traced at this time step
        '''
        if not self.presumptive:
            inds = cvu.true(sim.people.date_diagnosed == sim.t) # Diagnosed this time step, time to trace
        else:
            just_tested = cvu.true(sim.people.date_tested == sim.t) # Tested this time step, time to trace
            inds = cvu.itruei(sim.people.exposed, just_tested) # This is necessary to avoid infinite chains of asymptomatic testing

        # If there is a tracing capacity constraint, limit the number of agents that can be traced
        if self.capacity is not None:
            capacity = int(self.capacity / sim.rescale_vec[sim.t])  # Convert capacity into a number of agents
            if len(inds) > capacity:
                inds = np.random.choice(inds, capacity, replace=False)

        return inds


    def identify_contacts(self, sim, trace_inds):
        '''
        Return contacts to notify by trace time

        In the base class, the trace time is the same per-layer, but derived classes might
        provide different functionality e.g. sampling the trace time from a distribution. The
        return value of this method is a dict keyed by trace time so that the `Person` object
        can be easily updated in `contact_tracing.notify_contacts`

        Args:
            sim: Simulation object
            trace_inds: Indices of people to trace

        Returns: {trace_time: np.array(inds)} dictionary storing which people to notify
        '''

        if not len(trace_inds):
            return {}

        contacts = defaultdict(list)

        for lkey, this_trace_prob in self.trace_probs.items():

            if this_trace_prob == 0:
                continue

            traceable_inds = sim.people.contacts[lkey].find_contacts(trace_inds)
            if len(traceable_inds):
                contacts[self.trace_time[lkey]].extend(cvu.binomial_filter(this_trace_prob, traceable_inds)) # Filter the indices according to the probability of being able to trace this layer

        array_contacts = {}
        for trace_time, inds in contacts.items():
            array_contacts[trace_time] = np.fromiter(inds, dtype=cvd.default_int)

        return array_contacts


    def notify_contacts(self, sim, contacts):
        '''
        Notify contacts

        This method represents notifying people that they have had contact with a confirmed case.
        In this base class, that involves

        - Setting the 'known_contact' flag and recording the 'date_known_contact'
        - Scheduling quarantine

        Args:
            sim: Simulation object
            contacts: {trace_time: np.array(inds)} dictionary storing which people to notify
        '''
        is_dead = cvu.true(sim.people.dead) # Find people who are not alive
        for trace_time, contact_inds in contacts.items():
            contact_inds = np.setdiff1d(contact_inds, is_dead) # Do not notify contacts who are dead
            sim.people.known_contact[contact_inds] = True
            sim.people.date_known_contact[contact_inds] = np.fmin(sim.people.date_known_contact[contact_inds], sim.t + trace_time)
            sim.people.schedule_quarantine(contact_inds, start_date=sim.t + trace_time, period=self.quar_period - trace_time)  # Schedule quarantine for the notified people to start on the date they will be notified
        return



#%% Treatment and prevention interventions

__all__+= ['simple_vaccine', 'BaseVaccination', 'vaccinate', 'vaccinate_prob', 'vaccinate_num']


class simple_vaccine(Intervention):
    '''
    Apply a simple vaccine to a subset of the population. In addition to changing the
    relative susceptibility and the probability of developing symptoms if still
    infected, this intervention stores several types of data:

        - ``doses``:      the number of vaccine doses per person
        - ``vaccination_dates``: list of dates per person
        - ``orig_rel_sus``:      relative susceptibility per person at the beginning of the simulation
        - ``orig_symp_prob``:    probability of developing symptoms per person at the beginning of the simulation
        - ``mod_rel_sus``:       modifier on default susceptibility due to the vaccine
        - ``mod_symp_prob``:     modifier on default symptom probability due to the vaccine

    Args:
        days (int or array): the day or array of days to apply the interventions
        prob      (float): probability of being vaccinated (i.e., fraction of the population)
        rel_sus   (float): relative change in susceptibility; 0 = perfect, 1 = no effect
        rel_symp  (float): relative change in symptom probability for people who still get infected; 0 = perfect, 1 = no effect
        subtarget  (dict): subtarget intervention to people with particular indices (see test_num() for details)
        cumulative (bool): whether cumulative doses have cumulative effects (default false); can also be an array for efficacy per dose, with the last entry used for multiple doses; thus True = [1] and False = [1,0]
        kwargs     (dict): passed to Intervention()

    Note: this intervention is still under development and should be used with caution.
    It is intended for use with use_waning=False.

    **Examples**::

        interv = cv.simple_vaccine(days=50, prob=0.3, rel_sus=0.5, rel_symp=0.1)
        interv = cv.simple_vaccine(days=[10,20,30,40], prob=0.8, rel_sus=0.5, cumulative=[1, 0.3, 0.1, 0]) # A vaccine with efficacy up to the 3rd dose
    '''
    def __init__(self, days, prob=1.0, rel_sus=0.0, rel_symp=0.0, subtarget=None, cumulative=False, **kwargs):
        super().__init__(**kwargs) # Initialize the Intervention object
        self.days      = sc.dcp(days)
        self.prob      = prob
        self.rel_sus   = rel_sus
        self.rel_symp  = rel_symp
        self.subtarget = subtarget
        if cumulative in [0, False]:
            cumulative = [1,0] # First dose has full efficacy, second has none
        elif cumulative in [1, True]:
            cumulative = [1] # All doses have full efficacy
        self.cumulative = np.array(cumulative, dtype=cvd.default_float) # Ensure it's an array
        return


    def initialize(self, sim):
        ''' Fix the dates and store the doses '''
        super().initialize()
        self.days = process_days(sim, self.days)
        self.doses             = np.zeros(sim.n, dtype=cvd.default_int) # Number of doses given per person of this vaccine
        self.vaccination_dates = [[]] * sim.n # Store the dates when people are vaccinated
        self.orig_rel_sus      = sc.dcp(sim.people.rel_sus) # Keep a copy of pre-vaccination susceptibility
        self.orig_symp_prob    = sc.dcp(sim.people.symp_prob) # ...and symptom probability
        self.mod_rel_sus       = np.ones(sim.n, dtype=cvd.default_float) # Store the final modifiers
        self.mod_symp_prob     = np.ones(sim.n, dtype=cvd.default_float) # Store the final modifiers
        self.vacc_inds         = None
        return


    def apply(self, sim):
        ''' Perform vaccination '''

        # If this day is found in the list, apply the intervention
        for ind in find_day(self.days, sim.t, interv=self, sim=sim):

            # Construct the testing probabilities piece by piece -- complicated, since need to do it in the right order
            vacc_probs = np.full(sim.n, self.prob) # Begin by assigning equal vaccination probability to everyone
            if self.subtarget is not None:
                subtarget_inds, subtarget_vals = get_subtargets(self.subtarget, sim)
                vacc_probs[subtarget_inds] = subtarget_vals # People being explicitly subtargeted
            vacc_inds = cvu.true(cvu.binomial_arr(vacc_probs)) # Calculate who actually gets vaccinated

            # Calculate the effect per person
            vacc_doses = self.doses[vacc_inds] # Calculate current doses
            eff_doses = np.minimum(vacc_doses, len(self.cumulative)-1) # Convert to a valid index
            vacc_eff = self.cumulative[eff_doses] # Pull out corresponding effect sizes
            rel_sus_eff  = (1.0 - vacc_eff) + vacc_eff*self.rel_sus
            rel_symp_eff = (1.0 - vacc_eff) + vacc_eff*self.rel_symp

            # Apply the vaccine to people
            sim.people.rel_sus[vacc_inds]   *= rel_sus_eff
            sim.people.symp_prob[vacc_inds] *= rel_symp_eff

            # Update counters
            self.mod_rel_sus[vacc_inds]   *= rel_sus_eff
            self.mod_symp_prob[vacc_inds] *= rel_symp_eff
            self.doses[vacc_inds] += 1
            for v_ind in vacc_inds:
                self.vaccination_dates[v_ind].append(sim.t)

            # Update vaccine attributes in sim
            sim.people.vaccinated[vacc_inds] = True
            sim.people.doses[vacc_inds] += 1

        return


class BaseVaccination(Intervention):
    '''
    Apply a vaccine to a subset of the population.

    This base class implements the mechanism of vaccinating people to modify their immunity.
    It does not implement allocation of the vaccines, which is implemented by derived classes
    such as `cv.vaccinate`. The idea is that vaccination involves a series of standard operations
    to modify `cv.People` and applications will likely need to modify the vaccine parameters and
    test potentially complex allocation strategies. These should be accounted for by:

        - Custom vaccine parameters being passed in as a dictionary to the vaccine intervention
        - Custom vaccine allocations being implemented by a derived class overloading
          `BaseVaccination.select_people`. Any additional attributes required to manage the allocation
          can be defined in the derived class. Refer to `cv.vaccinate` or `cv.vaccinate_sequential` for
          an example of how to implement this.

    Some quantities are tracked during execution for reporting after running the simulation.
    These are:

        - ``vaccinated``:        whether or not a person is vaccinated
        - ``doses``:             the number of vaccine doses per person
        - ``vaccination_dates``: integer; dates of all doses for this vaccine

    Args:
        vaccine (dict/str): which vaccine to use; see below for dict parameters
        label        (str): if vaccine is supplied as a dict, the name of the vaccine
        booster      (boolean): whether the vaccine is a booster, i.e. whether vaccinated people are eligible
        kwargs     (dict): passed to Intervention()

    If ``vaccine`` is supplied as a dictionary, it must have the following parameters:

        EITHER
        - ``nab_init``:  the initial antibody level (higher = more protection)
        - ``nab_boost``: how much of a boost being vaccinated on top of a previous dose or natural infection provides
        OR
        - ``target_eff``: the target efficacy from which to calculate initial antibody and boosting.
        must be supplied as a list, where length of list is equal to number of doses
        - ``nab_eff``:   the waning efficacy of neutralizing antibodies at preventing infection
        - ``doses``:     the number of doses required to be fully vaccinated with this vaccine
        - ``interval``:  the interval between doses (integer)
        - entries for efficacy against each of the variants (e.g. ``b117``)

    See ``parameters.py`` for additional examples of these parameters.


    '''
    def __init__(self, vaccine, label=None, **kwargs):
        super().__init__(**kwargs) # Initialize the Intervention object
        self.index     = None # Index of the vaccine in the sim; set later
        self.label     = label # Vaccine label (used as a dict key)
        self.p         = None # Vaccine parameters
        self.doses = None # Record the number of doses given per person *by this intervention*
        self.vaccination_dates = None # Store the dates that each person was last vaccinated *by this intervention*

        self._parse_vaccine_pars(vaccine=vaccine) # Populate
        return


    def _parse_vaccine_pars(self, vaccine=None):
        ''' Unpack vaccine information, which may be given as a string or dict '''

        # Option 1: vaccines can be chosen from a list of pre-defined vaccines
        if isinstance(vaccine, str):

            choices, mapping = cvpar.get_vaccine_choices()
            variant_pars = cvpar.get_vaccine_variant_pars()
            dose_pars = cvpar.get_vaccine_dose_pars()

            label = vaccine.lower()
            for txt in ['.', ' ', '&', '-', 'vaccine']:
                label = label.replace(txt, '')

            if label in mapping:
                label = mapping[label]
                vaccine_pars = sc.mergedicts(variant_pars[label], dose_pars[label])
            else: # pragma: no cover
                errormsg = f'The selected vaccine "{vaccine}" is not implemented; choices are:\n{sc.pp(choices, doprint=False)}'
                raise NotImplementedError(errormsg)

            if self.label is None:
                self.label = label

        # Option 2: variants can be specified as a dict of pars
        elif isinstance(vaccine, dict):

            # Parse label
            vaccine_pars = vaccine
            label = vaccine_pars.pop('label', None) # Allow including the label in the parameters
            if self.label is None:
                if label is None:
                    self.label = 'custom'
                else:
                    self.label = label

        else: # pragma: no cover
            errormsg = f'Could not understand {type(vaccine)}, please specify as a string indexing a predefined vaccine or a dict.'
            raise ValueError(errormsg)

        # Set label and parameters
        self.p = sc.objdict(vaccine_pars)

        return


    def initialize(self, sim):
        super().initialize()

        # Check that the simulation parameters are correct
        if not sim['use_waning']:
            errormsg = f'The cv.{self.__class__.__name__} intervention requires use_waning=True. Please enable waning, or else use cv.simple_vaccine().'
            raise RuntimeError(errormsg)

        # Populate any missing keys -- must be here, after variants are initialized
        default_variant_pars = cvpar.get_vaccine_variant_pars(default=True)
        default_dose_pars    = cvpar.get_vaccine_dose_pars(default=True)
        variant_labels       = list(sim['variant_pars'].keys())
        dose_keys            = list(default_dose_pars.keys())

        # Handle dose keys
        for key in dose_keys:
            if key not in self.p:
                self.p[key] = default_dose_pars[key]

        # Handle variants
        for key in variant_labels:
            if key not in self.p:
                if key in default_variant_pars:
                    val = default_variant_pars[key]
                else:
                    val = 1.0
                    if sim['verbose']: print(f'Note: No cross-immunity specified for vaccine {self.label} and variant {key}, setting to 1.0')
                self.p[key] = val

        if 'target_eff' in self.p.keys():
            # check to make sure length is equal to number of doses
            if self.p['doses'] == len(self.p['target_eff']):
                # determine efficacy of first dose (assume efficacy supplied is against symptomatic disease)
                nabs = np.arange(-8, 4, 0.1)
                VE_symp = cvi.calc_VE_symp(2**nabs, sim.pars['nab_eff'])
                peak_nab = nabs[np.argmax(VE_symp>self.p['target_eff'][0])]
                self.p['nab_init'] = dict(dist='normal', par1=peak_nab, par2=2)
                if self.p['doses'] == 2:
                    boosted_nab = nabs[np.argmax(VE_symp>self.p['target_eff'][1])]
                    boost = (2**boosted_nab)/(2**peak_nab)
                    self.p['nab_boost'] = boost
            else:
                errormsg = 'Provided mismatching efficacies and doses.'
                raise ValueError(errormsg)

        self.doses = np.zeros(sim['pop_size'], dtype=cvd.default_int) # Number of doses given per person
        self.vaccination_dates = [[] for _ in range(sim.n)] # Store the dates when people are vaccinated

        sim['vaccine_pars'][self.label] = self.p # Store the parameters
        self.index = list(sim['vaccine_pars'].keys()).index(self.label) # Find where we are in the list
        sim['vaccine_map'][self.index]  = self.label # Use that to populate the reverse mapping

        return


    def finalize(self, sim):
        ''' Ensure variables with large memory footprints get erased '''
        super().finalize()
        self.subtarget = None # Reset to save memory
        return


    def select_people(self, sim):
        """
        Return an array of indices of people to vaccinate
        Derived classes must implement this function to determine who to vaccinate at each timestep
        Args:
            sim: A cv.Sim instance
        Returns: Array of person indices
        """
        raise NotImplementedError


    def vaccinate(self, sim, vacc_inds, t=None):
        '''
        Vaccinate people

        This method applies the vaccine to the requested people indices. The indices of people vaccinated
        is returned. These may be different to the requested indices, because anyone that is dead will be
        skipped, as well as anyone already fully vaccinated (if booster=False). This could
        occur if a derived class does not filter out such people in its `select_people` method.

        Args:
            sim: A cv.Sim instance
            vacc_inds: An array of person indices to vaccinate
            t: Optionally override the day on which vaccinations are recorded for historical vaccination

        Returns: An array of person indices of people vaccinated
        '''

        if t is None:
            t = sim.t
        else:
            assert t <= sim.t, 'Overriding the vaccination day should only be used for historical vaccination' # High potential for errors to creep in if future vaccines could be scheduled here

        # Perform checks
        vacc_inds = vacc_inds[~sim.people.dead[vacc_inds]] # Skip anyone that is dead
        # Skip anyone that has already had all the doses of *this* vaccine (not counting boosters).
        # Otherwise, they will receive the 2nd dose boost cumulatively for every subsequent dose.
        # Note, this does not preclude someone from getting additional doses of another vaccine (e.g. a booster)
        vacc_inds = vacc_inds[self.doses[vacc_inds] < self.p['doses']]

        # Extract indices of already-vaccinated people and get indices of newly-vaccinated
        prior_vacc = cvu.true(sim.people.vaccinated)
        new_vacc   = np.setdiff1d(vacc_inds, prior_vacc)

        if len(vacc_inds):
            self.doses[vacc_inds] += 1
            for v_ind in vacc_inds:
                self.vaccination_dates[v_ind].append(sim.t)

            sim.people.vaccinated[vacc_inds] = True
            sim.people.vaccine_source[vacc_inds] = self.index
            sim.people.doses[vacc_inds] += 1
            sim.people.date_vaccinated[vacc_inds] = t
            cvi.update_peak_nab(sim.people, vacc_inds, self.p)

            if t >= 0: # Only record these quantities by default if it's not a historical dose
                factor = sim['pop_scale']/sim.rescale_vec[t] # Scale up by pop_scale, but then down by the current rescale_vec, which gets applied again when results are finalized
                sim.people.flows['new_doses']      += len(vacc_inds)*factor # Count number of doses given
                sim.people.flows['new_vaccinated'] += len(new_vacc)*factor # Count number of people not already vaccinated given doses

        return vacc_inds


    def apply(self, sim):
        ''' Perform vaccination each timestep '''

        inds = self.select_people(sim)
        if len(inds):
            inds = self.vaccinate(sim, inds)
        return inds


    def shrink(self, in_place=True):
        ''' Shrink vaccination intervention '''
        obj = super().shrink(in_place=in_place)
        obj.vaccinated = None
        obj.doses = None
        obj.vaccination_dates = None
        if hasattr(obj, 'second_dose_days'):
            obj.second_dose_days = None
        return obj


def vaccinate(*args, **kwargs):
    '''
    Wrapper function for ``vaccinate_prob()`` and ``vaccinate_num()``. If the ``num_doses``
    argument is used, will call ``vaccinate_num()``; else, calls ``vaccinate_prob()``.

    **Examples**::

        vx1 = cv.vaccinate(vaccine='pfizer', days=30, prob=0.7)
        vx2 = cv.vaccinate(vaccine='pfizer', num_doses=100)
    '''
    if 'num_doses' in kwargs:
        return vaccinate_num(*args, **kwargs)
    else:
        return vaccinate_prob(*args, **kwargs)


def check_doses(doses, interval):
    '''Check doses and intervals'''

    # First check that they're both numbers
    if not sc.checktype(doses, int):
        raise ValueError(f'Doses must be an integer, not {doses}.')
    if interval is not None and not sc.isnumber(interval):
        errormsg = f"Can't understand the dosing interval given by '{interval}'. Dosing interval should be a number."
        raise ValueError(errormsg)

    # Now check that they're compatible
    if doses == 1 and interval is not None:
        raise ValueError("Can't use dosing intervals for vaccines with only one dose.")
    elif doses == 2 and interval is None:
        raise ValueError('Must specify a dosing interval if using a vaccine with more than one dose.')
    elif doses > 2:
        raise NotImplementedError('Scheduling three or more doses not yet supported')

    return


class vaccinate_prob(BaseVaccination):
    '''
    Probability-based vaccination

    This vaccine intervention allocates vaccines parametrized by the daily probability
    of being vaccinated.

    Args:
        vaccine (dict/str): which vaccine to use; see below for dict parameters
        label        (str): if vaccine is supplied as a dict, the name of the vaccine
        days     (int/arr): the day or array of days to apply the interventions
        prob       (float): probability of being vaccinated (i.e., fraction of the population)
        booster     (bool): whether it's a booster (i.e. targeted to vaccinated people) or not
        subtarget   (dict): subtarget intervention to people with particular indices (see test_num() for details)
        kwargs      (dict): passed to Intervention()

    If ``vaccine`` is supplied as a dictionary, it must have the following parameters:

        - ``nab_eff``:   the waning efficacy of neutralizing antibodies at preventing infection
        - ``nab_init``:  the initial antibody level (higher = more protection)
        - ``nab_boost``: how much of a boost being vaccinated on top of a previous dose or natural infection provides
        - ``doses``:     the number of doses required to be fully vaccinated
        - ``interval``:  the interval between doses (integer)
        - entries for efficacy against each of the strains (e.g. ``b117``)

    See ``parameters.py`` for additional examples of these parameters.

    **Example**::

        pfizer = cv.vaccinate_prob(vaccine='pfizer', days=30, prob=0.7)
        cv.Sim(interventions=pfizer, use_waning=True).run().plot()
    '''
    def __init__(self, vaccine, days, label=None, prob=None, subtarget=None, booster=False, **kwargs):
        super().__init__(vaccine,label=label,**kwargs) # Initialize the Intervention object
        self.days      = sc.dcp(days)
        if prob is None: # Populate default value of probability: 1 if no subtargeting, 0 if subtargeting
            prob = 1.0 if subtarget is None else 0.0
        self.prob      = prob
        self.booster   = booster
        self.subtarget = subtarget
        self.booster   = booster
        self.second_dose_days = None  # Track scheduled second doses
        return


    def initialize(self, sim):
        super().initialize(sim)
        self.days = process_days(sim, self.days) # days that group becomes eligible
        self.second_dose_days     = [None]*sim.npts # People who get second dose (if relevant)
        check_doses(self.p['doses'], self.p['interval'])
        return


    def select_people(self, sim):

        vacc_inds = np.array([], dtype=int)  # Initialize in case no one gets their first dose

        if sim.t >= np.min(self.days):

            # Vaccinate people with their first dose
            for _ in find_day(self.days, sim.t, interv=self, sim=sim):
                vacc_probs = np.zeros(sim['pop_size'])

                # Find eligible people
                vacc_probs[cvu.true(sim.people.dead)] *= 0.0  # Do not vaccinate dead people
                # Eligibility depends on whether it's a booster or not
                # If this is a booster, exclude unvaccinated people; otherwise, exclude vaccinated people
                if self.booster:    eligible_inds = sc.findinds(sim.people.vaccinated)
                else:               eligible_inds = sc.findinds(~sim.people.vaccinated)
                vacc_probs[eligible_inds] = self.prob  # Assign equal vaccination probability to everyone

                # Apply any subtargeting
                if self.subtarget is not None:
                    subtarget_inds, subtarget_vals = get_subtargets(self.subtarget, sim)
                    vacc_probs[subtarget_inds] = subtarget_vals  # People being explicitly subtargeted

                vacc_inds = cvu.true(cvu.binomial_arr(vacc_probs))  # Calculate who actually gets vaccinated

                if len(vacc_inds):
                    if self.p.interval is not None:
                        # Schedule the doses
                        next_dose_days = sim.t + self.p.interval
                        if next_dose_days < sim['n_days']:
                            self.second_dose_days[next_dose_days] = vacc_inds

            # Also, if appropriate, vaccinate people with their second dose
            vacc_inds_dose2 = self.second_dose_days[sim.t]
            if vacc_inds_dose2 is not None:
                vacc_inds = np.concatenate((vacc_inds, vacc_inds_dose2), axis=None)

        return vacc_inds


def process_sequence(sequence, sim):
    ''' Handle different types of prioritization sequence for vaccination '''
    if callable(sequence):
        sequence = sequence(sim.people)
    elif sequence == 'age':
        sequence = np.argsort(-sim.people.age)
    elif sequence is None:
        sequence = np.random.permutation(sim.n)
    elif sc.checktype(sequence, 'arraylike'):
        sequence = sc.promotetoarray(sequence)
    else:
        errormsg = f'Unable to interpret sequence {type(sequence)}: must be None, "age", callable, or an array'
        raise TypeError(errormsg)
    return sequence


def process_doses(num_doses, sim):
    ''' Handle different types of dose data'''
    if sc.isnumber(num_doses):
        num_people = num_doses
    elif callable(num_doses):
        num_people = num_doses(sim)
    elif sim.t in num_doses:
        num_people = num_doses[sim.t]
    else:
        num_people = 0
    return num_people


class vaccinate_num(BaseVaccination):
    '''
    This vaccine intervention allocates vaccines in a pre-computed order of
    distribution, at a specified rate of doses per day. Second doses are prioritized
    each day.

    Args:
        vaccine (dict/str): which vaccine to use; see below for dict parameters
        label        (str): if vaccine is supplied as a dict, the name of the vaccine
        booster    (bool): whether it's a booster (i.e. targeted to vaccinated people) or not
        subtarget  (dict): subtarget intervention to people with particular indices (see test_num() for details)
        sequence: Specify the order in which people should get vaccinated. This can be

            - An array of person indices in order of vaccination priority
            - A callable that takes in `cv.People` and returns an ordered sequence. For example, to
              vaccinate people in descending age order, ``def age_sequence(people): return np.argsort(-people.age)``
              would be suitable.
            - The shortcut 'age', which does prioritization by age (see below for implementation)
              If not specified, people will be randomly ordered.
        num_doses: Specify the number of doses per day. This can take three forms

            - A scalar number of doses per day
            - A dict keyed by day/date with the number of doses e.g. ``{2:10000, '2021-05-01':20000}``.
              Any dates are converted to simulation days in `initialize()` which will also copy the
              dictionary passed in.
            - A callable that takes in a ``cv.Sim`` and returns a scalar number of doses. For example,
              ``def doses(sim): return 100 if sim.t > 10 else 0`` would be suitable
        **kwargs: Additional arguments passed to ``cv.BaseVaccination``

    **Example**::
        pfizer = cv.vaccinate_num(vaccine='pfizer', sequence='age', num_doses=100)
        cv.Sim(interventions=pfizer, use_waning=True).run().plot()
    '''

    def __init__(self, vaccine, num_doses, booster=False, subtarget=None, sequence=None, **kwargs):
        super().__init__(vaccine,**kwargs) # Initialize the Intervention object
        self.sequence   = sequence
        self.num_doses  = num_doses
        self.booster    = booster
        self.subtarget  = subtarget
        self._scheduled_doses = defaultdict(set)  # Track scheduled second doses, where applicable
        return


    def initialize(self, sim):

        super().initialize(sim)

        # Perform checks and process inputs
        if isinstance(self.num_doses, dict): # Convert any dates to simulation days
            self.num_doses = {sim.day(k):v for k, v in self.num_doses.items()}
        self.sequence = process_sequence(self.sequence, sim)
        check_doses(self.p['doses'], self.p['interval'])

        return


    def select_people(self, sim):

        # Work out how many people to vaccinate today
        num_people = process_doses(self.num_doses, sim)
        if num_people == 0: return np.array([])
        num_agents = sc.randround(num_people / sim['pop_scale'])

        # First, see how many scheduled second doses we are going to deliver
        if self._scheduled_doses[sim.t]:
            scheduled = np.fromiter(self._scheduled_doses[sim.t], dtype=cvd.default_int) # Everyone scheduled today
            scheduled = scheduled[(self.doses[scheduled] < self.p['doses']) & ~sim.people.dead[scheduled]] # Remove anyone who's already had all doses of this vaccine, also dead people

            # If there are more people due for a second dose than there are doses, vaccinate as many second doses
            # as possible, and add the remainder to tomorrow's doses. At the moment, they don't get priority
            # because the order of the scheduling doesn't matter (so there is a chance someone could go for several days
            # before being allocated their second dose) but then there is some flexibility in the dosing schedules anyway
            # e.g. Pfizer being 3-6 weeks in some jurisdictions
            if len(scheduled) > num_agents:
                np.random.shuffle(scheduled) # Randomly pick who to defer
                self._scheduled_doses[sim.t+1].update(scheduled[num_agents:]) # Defer any extras
                return scheduled[:num_agents]
        else:
            scheduled = np.array([], dtype=cvd.default_int)

        # Next, work out who is eligible for their first dose
        vacc_probs = np.ones(sim.n)  # Begin by assigning equal weight (converted to a probability) to everyone
        vacc_probs[cvu.true(sim.people.dead)] = 0.0  # Dead people are not eligible

        # Apply any subtargeting for this vaccination
        if self.subtarget is not None:
            subtarget_inds, subtarget_vals = get_subtargets(self.subtarget, sim)
            vacc_probs[subtarget_inds] = vacc_probs[subtarget_inds]*subtarget_vals

        # If this is a booster, exclude unvaccinated people; otherwise, exclude vaccinated people
        if self.booster: vacc_probs[cvu.false(sim.people.vaccinated)] = 0.0
        else:            vacc_probs[cvu.true(sim.people.vaccinated)]  = 0.0 # Anyone who's received at least one dose is counted as vaccinated

        # All remaining people can be vaccinated, although anyone who has received half of a multi-dose
        # vaccine would have had subsequent doses scheduled and therefore should not be selected here
        first_dose_eligible = self.sequence[cvu.binomial_arr(vacc_probs[self.sequence])]

        if len(first_dose_eligible) == 0:
            return scheduled  # Just return anyone that is scheduled

        elif len(first_dose_eligible) > num_agents:
            # Truncate it to the number of agents for performance when checking whether anyone scheduled overlaps with first doses to allocate
            first_dose_eligible = first_dose_eligible[:num_agents] # This is the maximum number of people we could vaccinate this timestep, if there are no second doses allocated

        # It's *possible* that someone has been *scheduled* for a first dose by some other mechanism externally
        # Therefore, we need to check and remove them from the first dose list, otherwise they could be vaccinated
        # twice here (which would amount to wasting a dose)
        first_dose_eligible = first_dose_eligible[~np.in1d(first_dose_eligible, scheduled)]

        if (len(first_dose_eligible)+len(scheduled)) > num_agents:
            first_dose_inds = first_dose_eligible[:(num_agents - len(scheduled))]
        else:
            first_dose_inds = first_dose_eligible

        # Schedule subsequent doses
        # For vaccines with >2 doses, scheduled doses will also need to be checked
        if self.p['doses'] > 1:
            self._scheduled_doses[sim.t+self.p.interval].update(first_dose_inds)

        vacc_inds = np.concatenate([scheduled, first_dose_inds])

        return vacc_inds



#%% Prior/historical immunity interventions

__all__ += ['prior_immunity', 'historical_vaccinate_prob', 'historical_wave']


def prior_immunity(*args, **kwargs):
    '''
    Wrapper function for ``historical_wave`` and ``historical_vaccinate_prob``. If ``vaccine`` keyword is set
    to ``vaccine`` then ``historical_vaccinate_prob`` will be used. Otherwise ``historical_wave`` is used.

    **Examples**::

        pim1 = cv.prior_immunity(vaccine='pfizer', days=[-30], prob=0.7)
        pim2 = cv.prior_immunity(120, 0.05)
    '''

    if 'vaccine' in kwargs:
        return historical_vaccinate_prob(*args, **kwargs)
    else:
        return historical_wave(*args, **kwargs)


class historical_vaccinate_prob(BaseVaccination):
    '''
    Probability-based historical vaccination

    This vaccine intervention allocates vaccines parametrized by the daily probability
    of being vaccinated.  Unlike cv.vaccinate_prob this function allows vaccination prior to t=0 (and continuing into
    the simulation)

    If any people are infected at the t=0 timestep (e.g. seed infections), this finds those people and will re-infect
    them at the end of the historical vaccination.  Thus you may have breakthrough infections and this might affect
    other interventions to initialize a population.

    Args:
        vaccine (dict/str): which vaccine to use; see below for dict parameters
        label        (str)     : if vaccine is supplied as a dict, the name of the vaccine
        days     (int/arr)     : the day or array of days to apply the interventions
        prob       (float)     : probability of being vaccinated (i.e., fraction of the population)
        subtarget  (dict)      : subtarget intervention to people with particular indices (see test_num() for details)
        compliance (float/arr) : compliance of the person to take each dose (if scalar than applied per dose)
        kwargs     (dict)      : passed to Intervention()

    If ``vaccine`` is supplied as a dictionary, it must have the following parameters:

        - ``nab_eff``:   the waning efficacy of neutralizing antibodies at preventing infection
        - ``nab_init``:  the initial antibody level (higher = more protection)
        - ``nab_boost``: how much of a boost being vaccinated on top of a previous dose or natural infection provides
        - ``doses``:     the number of doses required to be fully vaccinated
        - ``interval``:  the interval between doses
        - entries for efficacy against each of the strains (e.g. ``b117``)

    See ``parameters.py`` for additional examples of these parameters.

    **Example**::

        pfizer = cv.historical_vaccinate_prob(vaccine='pfizer', days=np.arange(-30,0), prob=0.007)
        cv.Sim(interventions=pfizer, use_waning=True).run().plot()
    '''
    def __init__(self,  vaccine, days, label=None, prob=1.0, subtarget=None, compliance=1.0, **kwargs):

        super().__init__(vaccine, label=label, **kwargs)
        self.days      = sc.dcp(days)
        self.prob      = prob
        self.subtarget = subtarget
        self.compliance = sc.dcp(compliance)

        return

    def initialize(self, sim):
        super().initialize(sim)

        if isinstance(self.compliance, (int, float)):
            self.compliance = 2*[self.compliance]
        else:
            if len(self.compliance) != 2:
                raise ValueError('compliance must either be a scalar or 2 element vector')

        # extend nab profiles
        self.extra_days = np.abs(np.min(self.days).astype(cvd.default_int))
        new_nab_length = sim.npts + self.extra_days
        if new_nab_length > len(sim.pars['nab_kin']):
            sim.pars['nab_kin'] = cvi.precompute_waning(length=new_nab_length, pars=sim['nab_decay'])
            if sim.people:
                sim.people.pars['nab_kin'] = sim['nab_kin']

        # cannot use process days
        self.days = self.process_days(sim, self.days) # days that group becomes eligible
        self.second_dose_days     = [None]*(sim.npts+self.extra_days) # People who get second dose (if relevant)
        self.vaccinated           = [None]*(sim.npts+self.extra_days) # Keep track of inds of people vaccinated on each day

        # find the seed infections (set during sim.init_people()) and blank them out
        if sim.people:
            seed_inds = cvu.true(sim.people.date_exposed == 0)
            sim.people.make_naive(seed_inds)

        # administer vaccines before t=0
        times = np.arange(np.min(self.days), 0)
        for t in times:
            # step through time, init flows
            # issue: this would be zeroing out the seed infections.
            if sim.people:
                sim.people.init_flows()

            # run daily vaccination
            inds = self.select_people(sim, t)
            if len(inds):
                inds = self.vaccinate(sim, inds, t=t)
                sim.results['new_doses'][0] += len(inds)
                sim.results['new_vaccinated'][0] += np.count_nonzero(sim.people.doses[inds] == 1)

            # we need to update the NAbs as it is a cumulative effect
            # this will mess up those who are the seed infections if not reset to naive (see above)
            sim.people.t = t
            to_update = cvu.true(self.doses > 0)  # Update nabs for anyone vaccinated using this intervention
            if len(to_update):
                cvi.update_nab(sim.people, inds=to_update)

        # reset the seed infections
        sim.people.infect(seed_inds, layer='seed_infection')


    def select_people(self, sim, t=None):

        vacc_inds = np.array([], dtype=int)  # Initialize in case no one gets their first dose

        if t is None:
            t = sim.t

        # our vaccination arrays are prepended with extra days
        rel_t = t + self.extra_days

        if t >= np.min(self.days):

            # Vaccinate people with their first dose
            for _ in find_day(self.days, t, interv=self, sim=sim):
                vacc_probs = np.zeros(sim['pop_size'])
                unvacc_inds = sc.findinds(~sim.people.vaccinated)
                if self.subtarget is not None:
                    subtarget_inds, subtarget_vals = get_subtargets(self.subtarget, sim)
                    vacc_probs[subtarget_inds] = subtarget_vals  # People being explicitly subtargeted
                else:
                    vacc_probs[unvacc_inds] = self.prob  # Assign equal vaccination probability to everyone
                vacc_probs[cvu.true(sim.people.dead)] *= 0.0  # Do not vaccinate dead people
                vacc_inds = cvu.true(cvu.binomial_arr(vacc_probs))  # Calculate who actually gets vaccinated

                # first dose compliance
                vacc_inds = cvu.binomial_filter(self.compliance[0], vacc_inds)

                if len(vacc_inds):
                    if self.p.interval is not None:
                        next_dose_day = rel_t + self.p.interval
                        if next_dose_day < (sim['n_days'] + self.extra_days):
                            # second dose compliance
                            second_dose_vacc_inds = cvu.binomial_filter(self.compliance[1], vacc_inds)
                            self.second_dose_days[next_dose_day] = second_dose_vacc_inds

            # Also, if appropriate, vaccinate people with their second dose
            vacc_inds_dose2 = self.second_dose_days[rel_t]
            if vacc_inds_dose2 is not None:
                vacc_inds = np.concatenate((vacc_inds, vacc_inds_dose2), axis=None)

        return vacc_inds


    @staticmethod
    def process_days(sim, days, return_dates=False):
        '''
        Ensure lists of days are in consistent format. Used by change_beta, clip_edges,
        and some analyzers.
        Optionally return dates as well as days. If days is callable, leave unchanged.
        '''
        if callable(days):
            return days
        if sc.isstring(days) or not sc.isiterable(days):
            days = sc.promotetolist(days)
        for d,day in enumerate(days):
            days[d] = preprocess_day(day, sim) # Ensure it's an integer and not a string or something
        days = np.sort(sc.promotetoarray(days)) # Ensure they're an array and in order
        if return_dates:
            dates = [sim.date(day) for day in days] # Store as date strings
            return days, dates
        else:
            return days


    @staticmethod
    def estimate_prob(duration, coverage):
        '''
        Estimate the per-day probability to achieve desired population coverage for a campaign of fixed duration and
        fixed per-day probability of a person being vaccinated

        Args:
            duration: length of campign in days
            coverage: target coverage of campaign

        **Example**::

            prob = historical_vaccinate.estimate_prob(duration=180, coverage=0.70)
        '''

        # Note that NB distribution is defined as k number of successes *before* r=1 failures (vaccination) occur.
        # Mapping onto the vaccination campaign this means we need k+1 days of a campaign (k days to not be
        # vaccinated prior) before 1 day of getting the vaccine. p is the probability of *not* being vaccinated
        k = duration - 1
        # since the probability of not being vaccinated is ~ 1 and newton method is defined without bounds, we'll use the
        # inverse logit function to map onto [0,1]
        def invlogit(y):
            return np.exp(y)/(np.exp(y)+1)
        # this method can be finicky
        p = sp.optimize.newton(lambda y: historical_vaccinate_prob.NB_cdf(k, invlogit(y)) - coverage, 0, x1=5)
        # p is the probability of *not* being vaccinated per day so we return 1-p
        return 1 - invlogit(p)


    @staticmethod
    def NB_cdf(k, p, r=1):
        '''note that the NB distribution shows the fraction '''
        return 1 - sp.special.betainc(k + 1, r, p)
        # return 1 - sp.special.betainc(k + 1, r, p) * sp.special.beta(k + 1, r)


class historical_wave(Intervention):

    def __init__(self, days_prior, prob, dist=None, subtarget=None, variant=None, **kwargs):
        '''
        Imprint a historical (pre t=0) wave of infections in the population NAbs

        Args:
            days_prior  (int/list)   : offset relative to t=0 for the wave (median/par1 value)
            prob       (float/list)  : probability of infection during the wave
            dist       (dict/list)   : passed to covasim.utils.sample to set wave shape (default gaussian with FWHM of 5 weeks)
            subtarget  (dict/list)   : subtarget intervention to people with particular indices  (see test_num() for details)
            variants    (str/list)   : name of variant associated with the wave
            kwargs     (dict)        : passed to Intervention()

        **Example**::
            cv.Sim(use_waning=True, interventions=[cv.historical_wave(120, 0.05)]).run().plot()
        '''
        super().__init__(**kwargs)
        self.days_prior = sc.dcp(days_prior)
        self.dist = {'dist': 'normal', 'par1': 0, 'par2': 5*7/2.355} if dist is None else sc.dcp(dist) # default is FWHM 5 weeks
        self.prob = sc.dcp(prob)
        self.subtarget = subtarget
        self.variants = 'wild' if variant is None else variant

    def initialize(self, sim):

        # Check that the simulation parameters are correct
        if not sim['use_waning']:
            errormsg = 'The cv.historical_wave() intervention requires use_waning=True. Please enable waning.'
            raise RuntimeError(errormsg)

        # deal with values for multiple waves
        if isinstance(self.days_prior, (float, int)):
            self.days_prior = sc.promotetolist(self.days_prior)
        n_waves = len(self.days_prior)
        if not isinstance(self.subtarget, list):
            self.subtarget = n_waves*[self.subtarget]
        if not isinstance(self.prob, list):
            self.prob = n_waves*[self.prob]
        if isinstance(self.dist, dict):
            self.dist = n_waves*[self.dist]
        if isinstance(self.variants, str):
            self.variants = n_waves*[self.variants]

        # initialize intervention
        super().initialize()

        # we use the people object often
        people = sim.people

        # find the seed infections (set during sim.init_people()) and blank them out
        seed_inds = cvu.true(sim.people.date_exposed == 0)
        people.make_naive(seed_inds)

        # pick variant mapping index (integer value)
        variants = []
        mapping = {v: k for k, v in sim['variant_map'].items()}  # Swap
        for variant in self.variants:
            if variant in mapping:
<<<<<<< HEAD
                # get variant index
                if variant not in choice_mapping:
                    errormsg = f'historical_wave() cannot add a new variant, must be added to sim via cv.variant: {variant}'
                    raise ValueError(errormsg)

                variant_name = mapping[variant]
                variants += [choice_mapping[variant_name]]
            else:
                errormsg = f'historical_wave intervention cannot handle non default variant: {variant}'
=======
                variants += [mapping[variant]]
            else:
                errormsg = f'historical_wave() cannot add a new variant, must be added to sim via cv.variant: {variant}'
>>>>>>> 355dde13
                raise ValueError(errormsg)

        # pick individuls for each wave
        inf_offset_days = []
        wave_inds = []
        wave_id = []
        for wave in range(n_waves):
            # per-individual probability to be part of the wave
            wave_probs = np.ones(sim['pop_size']) * self.prob[wave]
            if self.subtarget[wave] is not None:
                subtarget_inds, subtarget_vals = get_subtargets(self.subtarget[wave], sim)
                wave_probs[subtarget_inds] = subtarget_vals # People being explicitly subtargeted

            # select members of the population to be infected
            this_wave_inds = cvu.true(cvu.binomial_arr(wave_probs)) # Finally, calculate who actually was infected

            # select day for those to be infected / exposed
            this_inf_offset_days = cvu.sample(**self.dist[wave], size=len(this_wave_inds)) - self.days_prior[wave]

            # require that all offsets are before the start of the sim
            filtered_wave_inds = cvu.true(this_inf_offset_days <= 0)
            wave_inds = wave_inds + this_wave_inds[filtered_wave_inds].tolist()
            inf_offset_days = inf_offset_days + np.round(this_inf_offset_days[filtered_wave_inds]).astype(cvd.default_int).tolist()
            wave_id += len(filtered_wave_inds)*[wave]

        wave_id = np.array(wave_id)
        wave_inds = np.array(wave_inds)
        inf_offset_days = np.array(inf_offset_days)

        if len(wave_id) != len(inf_offset_days):
            raise  RuntimeError(f'arrays mismatch: {len(wave_id)} != {len(inf_offset_days)}')

        # we will need to extend the nab profiles
        new_nab_length = sim.npts - np.floor(np.min(inf_offset_days)).astype(cvd.default_int)
        if new_nab_length > len(sim.pars['nab_kin']):
            sim.pars['nab_kin'] = cvi.precompute_waning(length=new_nab_length, pars=sim['nab_decay'])
            people.pars['nab_kin'] = sim['nab_kin']

        # update nab, states, and count flows
        for t in np.arange(np.min(inf_offset_days), 0):

            for wave in range(n_waves):
                inds = cvu.true(np.logical_and(inf_offset_days == t, wave_id == wave))

                # set infection
                people.t = t
                people.infect(wave_inds[inds], layer='historical', variant=variants[wave])

            # this is potentially an issue with multiple waves close together as someone who is technically still
            # exposed from the first wave would be re-exposed during the second (assuming they are recovered by t=0)
            people.update_states_pre(t=t)

            # Update counts for t=0 step: flows
            # Does this count the seed infections twice?
            for key,count in people.flows.items():
                sim.results[key][0] += count
            for key,count in people.flows_variant.items():
                for variant in range(sim['n_variants']):
                    sim.results['variant'][key][variant][0] += count[variant]

            # we need to update the NAbs as it is a cumulative effect
            # this will mess up those who are the seed infections if not reset to naive (see above)
            sim.people.t = t
            has_nabs = cvu.true(sim.people.peak_nab)
            if len(has_nabs):
                cvi.update_nab(sim.people, inds=has_nabs)

        # update states for t=0
        people.update_states_pre(t=0)

        # reset the seed infections
        sim.people.infect(seed_inds, layer='seed_infection')

    def apply(self, sim):
        # nothing to do!
        return
<|MERGE_RESOLUTION|>--- conflicted
+++ resolved
@@ -2062,21 +2062,9 @@
         mapping = {v: k for k, v in sim['variant_map'].items()}  # Swap
         for variant in self.variants:
             if variant in mapping:
-<<<<<<< HEAD
-                # get variant index
-                if variant not in choice_mapping:
-                    errormsg = f'historical_wave() cannot add a new variant, must be added to sim via cv.variant: {variant}'
-                    raise ValueError(errormsg)
-
-                variant_name = mapping[variant]
-                variants += [choice_mapping[variant_name]]
-            else:
-                errormsg = f'historical_wave intervention cannot handle non default variant: {variant}'
-=======
                 variants += [mapping[variant]]
             else:
                 errormsg = f'historical_wave() cannot add a new variant, must be added to sim via cv.variant: {variant}'
->>>>>>> 355dde13
                 raise ValueError(errormsg)
 
         # pick individuls for each wave
