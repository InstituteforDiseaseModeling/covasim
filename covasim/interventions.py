--- conflicted
+++ resolved
@@ -12,11 +12,7 @@
 from . import utils as cvu
 from . import defaults as cvd
 from . import base as cvb
-<<<<<<< HEAD
-from . import misc as cvm
-=======
 from collections import defaultdict
->>>>>>> d783de7d
 
 
 #%% Generic intervention classes
@@ -707,7 +703,7 @@
             test_probs[subtarget_inds] = test_probs[subtarget_inds]*subtarget_vals
 
         # Don't re-diagnose people
-        diag_inds = cvu.true(sim.people.diagnosed)
+        diag_inds  = cvu.true(sim.people.diagnosed)
         test_probs[diag_inds] = 0.0
 
         # With dynamic rescaling, we have to correct for uninfected people outside of the population who would test
@@ -1088,1195 +1084,4 @@
             for v_ind in vacc_inds:
                 self.vaccination_dates[v_ind].append(sim.t)
 
-        return
-
-
-#%% School interventions
-
-__all__ += ['set_rel_trans', 'close_schools', 'reopen_schools']
-
-
-class set_rel_trans(Intervention):
-    '''
-    Sets the relative transmission factor on a given day, for a given age group
-
-    Args:
-        start_day : Day to set the transmission
-        age: Age to adjust
-        changes: Factor applied to rel_trans
-    '''
-
-    def __init__(self, start_day=None, age=None, changes=None, **kwargs):
-        super().__init__(**kwargs)
-        self._store_args()
-        self.start_day   = start_day
-        self.age         = age
-        self.changes     = changes
-        return
-
-    def initialize(self, sim):
-        self.start_day = sim.day(self.start_day)
-        self.initialized = True
-
-    def apply(self, sim):
-        t = sim.t
-
-        if t == self.start_day:
-            under_age = [i for i in range(len(sim.people.age)) if sim.people.age[i] <= self.age]
-            for ind in under_age:
-                sim.people.rel_trans[ind] = sim.people.rel_trans[ind] * self.changes
-
-
-class close_schools(Intervention):
-    '''
-        Shuts down and then reopens schools (possibly with a different network), by type and start day.
-
-        Args:
-            start_day   (dict)              : dictionary with school type as key and value is start_day, or string containing start day for the 's' layer
-            day_schools_closed (str)        : day to close school layer
-            pop_file (People object)        : People object with different network structure
-            kwargs      (dict)              : passed to Intervention
-
-        **Examples**
-            iterv = cv.close_schools(day_schools_closed = '2020-03-12', start_day = '2020-09-01')
-            iterv = cv.close_schools(day_schools_closed = '2020-03-12', start_day = {'pk': '2020-09-01',
-            'es': 2020-09-01, 'ms': 2020-09-01, 'hs':2020-09-01, 'uv': None})
-            iterv = cv.close_schools(day_schools_closed = '2020-03-12', start_day = {'pk': '2020-09-01',
-            'es': 2020-09-01, 'ms': 2020-09-01, 'hs':2020-09-01, 'uv': None}. pop_file='kc_synthpops_clustered.ppl')
-        '''
-
-    def __init__(self, start_day=None, day_schools_closed=None, pop_file=None, **kwargs):
-        super().__init__(**kwargs)  # Initialize the Intervention object
-        self._store_args()  # Store the input arguments so that intervention can be recreated
-        self.start_day          = start_day
-        self.day_schools_closed = day_schools_closed
-        self.pop_file           = pop_file
-        self.school_types       = None
-        self.contacts           = None  # list of school contacts that will need to be restored at end_day
-        self.num_schools        = None
-        self.new_school_network = None
-        return
-
-    def initialize(self, sim):
-        if self.day_schools_closed is None:
-            self.day_schools_closed = sim.day('2020-03-12')
-        else:
-            self.day_schools_closed = sim.day(self.day_schools_closed)
-
-        # figure out how many schools there are and create contact list by school:
-        self.num_schools = len(sim.people.schools)
-        self.contacts = [None] * self.num_schools
-
-        if isinstance(self.start_day, dict):
-            self.school_types = sim.people.school_types
-            for school_type, day in self.start_day.items():
-                self.start_day[school_type] = sim.day(day)
-        elif isinstance(self.start_day, str):
-            self.start_day = sim.day(self.start_day)
-
-        if self.pop_file is not None:
-            self.load_population()
-
-        self.initialized = True
-        return
-
-    def apply(self, sim):
-        t = sim.t
-
-        if t == self.day_schools_closed:
-            for school_id in range(self.num_schools - 1): # DJK -1?
-                inds_to_remove = sim.people.schools[school_id]
-                self.contacts[school_id] = self.remove_contacts(inds_to_remove, 's', sim)
-
-        else:
-            if isinstance(self.start_day, dict):
-                for s_type, day in self.start_day.items():
-                    if day is not None:
-                        if t == day:
-                            schools = self.school_types[s_type]
-                            if self.pop_file is not None:
-                                sim.people.contacts['s'].append(self.new_school_network)
-                            else:
-                                for school in schools:
-                                    if self.contacts[school] is not None:
-                                        sim.people.contacts['s'].append(self.contacts[school])
-
-
-            elif self.start_day is not None:
-                if t == self.start_day:
-                    if self.pop_file is not None:
-                        sim.people.contacts['s'].append(self.new_school_network)
-                    else:
-                        for school_id in range(self.num_schools - 1): # DJK -1?
-                            sim.people.contacts['s'].append(self.contacts[school_id])
-
-    def remove_contacts(self, inds, layer, sim):
-        '''Finds all contacts of a layer for a set of inds and returns an edgelist that was removed'''
-        inds_list = []
-
-        # Loop over the contact network in both directions -- k1,k2 are the keys
-        for k1, k2 in [['p1', 'p2'],
-                       ['p2', 'p1']]:
-
-            # Get all the indices of the pairs that each person is in
-            in_k1 = np.isin(sim.people.contacts[layer][k1], inds).nonzero()[0]
-            inds_list.append(in_k1)  # Find their pairing partner
-        edge_inds = np.unique(np.concatenate(inds_list))  # Find all edges
-        return (sim.people.contacts[layer].pop_inds(edge_inds))
-
-    def load_population(self):
-        # Load pop_file if str else use directly for school contacts
-        popfile = self.pop_file
-        # Load from disk or use directly
-        if isinstance(popfile, str):  # It's a string, assume it's a filename
-            filepath = sc.makefilepath(filename=popfile)
-            obj = cvm.load(filepath)
-        else:
-            obj = popfile  # Use it directly
-
-        self.new_school_network = obj['contacts']['s']
-
-        return
-
-
-class reopen_schools(Intervention):
-    '''
-    Specifies school reopening strategy.
-    Options:
-    1. nothing
-    2. screening
-    3. screening with testing/tracing
-    4. school closures
-    5. hybrid reopening
-
-    Args:
-        ili_prev    (float or dict)     : Prevalence of influenza-like-illness symptoms in the population
-        num_pos     (int)               : number of covid positive cases per school that triggers school closure
-        trace       (float)             : probability of tracing contacts of diagnosed covid+
-        test        (float)             : probability of testing screen positive
-        test_freq   (int)               : frequency of testing teachers (1 = daily, 2 = every other day, ...)
-        schedule    (bool or dict)      : whether or not to schedule partially remote (if dict, by type, otherwise for all types)
-        kwargs      (dict)              : passed to Intervention
-
-    **Examples**
-        iterv = cv.reopen_schools(num_pos = 2, start_day = '2020-08-30')
-        iterv = cv.reopen_schools(start_day= {'pk': None,
-            'es': 2020-09-01, 'ms': 2020-09-01, 'hs':2020-09-01, 'uv': None})
-    '''
-
-    def __init__(self, start_day=None, ili_prev=None, num_pos=None, test_freq=None, trace=None, test=None,
-                 schedule=None, **kwargs):
-        super().__init__(**kwargs) # Initialize the Intervention object
-        self._store_args() # Store the input arguments so that intervention can be recreated
-
-        # Store arguments
-        self.start_day                      = start_day
-        self.ili_prev                       = ili_prev
-        self.test_freq                      = test_freq # int of frequency of diagnostic testing
-        self.num_pos                        = num_pos
-        self.trace                          = trace # whether or not you trace contacts of all diagnosed patients
-        self.test                           = test # probability that anyone who screens positive is tested
-        self.schedule                       = schedule # dictionary
-
-        # DJK TODO: Consolidate - separate structures to avoid mixing state and reporting variables
-        self.date_reopen                    = None # list of dates to reopen school by
-        self.contacts                       = None # list of school contacts that will need to be restored at end_day
-        self.closed                         = None # whether or not each school type is closed currently
-        self.school_closures                = None # total number of school closures in simulation
-        self.num_schools                    = None
-        self.total_days                     = None
-        self.total_weeks                    = None
-        self.end_day                        = None
-        self.sim_end_day                    = None
-        self.num_people_at_home             = None
-        self.people_at_home                 = None
-        self.contacts_of_people_at_home     = None
-        self.next_test_day                  = None
-        self.teacher_inds                   = None
-        self.student_inds                   = None
-        self.staff_inds                     = None
-        self.school_types                   = None
-        self.student_cases                  = None
-        self.teacher_cases                  = None
-        self.staff_cases                    = None
-        self.contacts_bygroup               = None
-        self.schedule_byday                 = None
-        self.schools_bygroup                = None
-        self.num_staff_infectious           = None
-        self.num_students_infectious        = None
-        self.num_diagnosed                  = None
-        self.num_undiagnosed                = None
-        self.beta                           = None
-        self.num_students_asymptomatic      = None
-        self.num_staff_asymptomatic         = None
-        self.num_students                   = None
-        self.school_types_open              = None
-        self.school_types_closed            = None
-        self.first_day                      = '2020-09-01' # DJK: Hard coded or expectation to overwrite after init?
-        return
-
-    def day_of_week(self, date):
-        ''' Return the day of the week '''
-        dayname = sc.readdate(date).strftime('%A')
-        return dayname
-
-    def date2group(self, date, verbose=False):
-        ''' Convert a date to a day of the week and then to a policy (no_school, all, A, B, or distance)'''
-        if self.schedule: # DJK: is not None?
-            mapping = {
-                'Monday':    'A',
-                'Tuesday':   'A',
-                'Wednesday': 'distance',
-                'Thursday':  'B',
-                'Friday':    'B',
-                'Saturday':  'no_school',
-                'Sunday':    'no_school',
-                }
-        else:
-            mapping = {
-                'Monday':    'all',
-                'Tuesday':   'all',
-                'Wednesday': 'all',
-                'Thursday':  'all',
-                'Friday':    'all',
-                'Saturday':  'no_school',
-                'Sunday':    'no_school',
-                }
-
-        if cvm.daydiff(self.first_day, date)<0: # Schools haven't opened yet
-            output = 'no_school'
-        else:
-            dayname = self.day_of_week(date)
-            output = mapping[dayname]
-        if verbose:
-            print(f'       debug: {date} -> {output}')
-        return output
-
-
-    def initialize(self, sim):
-        ''' Fix the dates and create empty list for contacts '''
-        self.school_types = sim.people.school_types
-        self.num_schools = len(sim.people.schools)
-        self.num_students = dict()
-        self.school_closures = 0
-        self.date_reopen = [None] * self.num_schools
-        self.end_day = 14
-        self.sim_end_day = sim.day(sim.pars['end_day'])
-        self.total_days = self.sim_end_day - sim.day(self.first_day) + 1
-        self.total_weeks = int(self.total_days/7)
-
-        # Determine start_day
-        if isinstance(self.start_day, dict):
-            self.school_types = sim.people.school_types
-            for school_type, day in self.start_day.items():
-                self.start_day[school_type] = sim.day(day)
-        elif self.start_day is not None:
-            self.start_day = sim.day(self.start_day)
-
-        # Determine which group is in school on each day
-        self.schedule_byday = []
-        for t in sim.tvec:
-            group = self.date2group(sim.date(t))
-            self.schedule_byday.append(group)
-
-        # Prepare contacts and various reporting vars based on schedule
-        if self.schedule is not None:
-            self.contacts = {
-                'A': [None] * self.num_schools,
-                'B': [None] * self.num_schools
-            }
-            self.num_people_at_home = {
-                'A': [0] * self.num_schools,
-                'B': [0] * self.num_schools
-            }
-            self.people_at_home = dict()
-            self.people_at_home['A'] = dict()
-            self.people_at_home['B'] = dict()
-            self.contacts_of_people_at_home = {
-                'A': [None] * self.num_schools,
-                'B': [None] * self.num_schools
-            }
-        else:
-            self.contacts = [None] * self.num_schools
-            self.num_people_at_home = [0] * self.num_schools
-            self.people_at_home = dict()
-            self.contacts_of_people_at_home = [None] * self.num_schools
-
-        # More variable initializations
-        self.closed = [False] * self.num_schools
-        if self.trace is None:
-            self.trace = 1.0
-        if self.test is None:
-            self.test = 0.5
-        if self.test_freq is not None:
-            self.next_test_day = sim.day(self.first_day)
-
-        # Initialize the school_info dictionary # DJK: could be as separate class
-        sim.school_info = dict()  # create a dict to hold information
-        for var in ['num_traced', 'num_tested', 'num_teachers_tested', 'num_teachers_test_pos', 'num_teachers_screen_pos', 'num_teachers', 'num_staff_tested', 'num_staff_test_pos', 'num_staff_screen_pos', 'num_staff', 'num_students_tested', 'num_students_test_pos', 'num_students_screen_pos', 'num_students', 'school_days_lost', 'num_es', 'num_ms', 'num_hs', 'school_days_gained', 'total_student_school_days']:
-            sim.school_info[var] = 0
-
-        for var in ['num_students_infectious', 'num_staff_infectious', 'num_diagnosed', 'num_undiagnosed', 'num_staff_asymptomatic', 'num_students_asymptomatic']:
-            sim.school_info[var] = []
-
-        sim.school_info['num_students_dict'] = {}
-        sim.school_info['school_days_lost_dict'] = {k:0 for k in list(self.school_types.keys()) + ['symp_quar']} # Same as above, but broken down by type
-        sim.school_info['es_with_a_case'] = [0] * (self.sim_end_day + 1)
-        sim.school_info['ms_with_a_case'] = [0] * (self.sim_end_day + 1)
-        sim.school_info['hs_with_a_case'] = [0] * (self.sim_end_day + 1)
-
-        ## determine which types are reopening (from cv.close_schools)
-        self.types_to_check = []
-        for intv in sim['interventions']:
-            # Look for an intervention with label "close_school" from which to determine the school types that will need to reopen
-            if intv.label == 'close_schools':
-                if isinstance(intv.start_day, int):
-                    self.types_to_check = ['es', 'ms', 'hs']
-                elif isinstance(intv.start_day, dict):
-                    self.types_to_check = []
-                    for s_type, val in intv.start_day.items():
-                        if val is not None:
-                            if s_type != 'pk' and s_type != 'uv': # DJK: Why exclude pk and uv here?
-                                self.types_to_check.append(s_type)
-                else:
-                    self.types_to_check = []
-
-        # Initialization of more school_info
-        for s_type in self.types_to_check:
-            schools = self.school_types[s_type]
-            name = 'num_' + s_type
-            sim.school_info[name] = len(schools)*sim['pop_scale']
-            self.count_people(schools, sim)
-
-        all_types = ['es', 'ms', 'hs']
-        for s_type in all_types:
-            schools = self.school_types[s_type]
-            self.count_school_days(schools, sim, s_type) # DJK confusing
-
-        # Initialization
-        sim.school_info['test_pos'] = 0
-        sim.school_info['num_teacher_cases'] = 0
-        sim.school_info['num_student_cases'] = 0
-        sim.school_info['num_staff_cases'] = 0
-        sim.school_info['num_cases_by_day'] = [0] * (self.sim_end_day + 1)
-        self.teacher_inds = [i for i in range(len(sim.people.teacher_flag)) if sim.people.teacher_flag[i] is True]
-        self.student_inds = [i for i in range(len(sim.people.student_flag)) if sim.people.student_flag[i] is True]
-        self.staff_inds = [i for i in range(len(sim.people.staff_flag)) if sim.people.staff_flag[i] is True]
-
-        self.student_cases = []
-        self.teacher_cases = []
-        self.staff_cases = []
-        self.num_staff_infectious = 0
-        self.num_students_infectious = 0
-        self.num_diagnosed = 0
-        self.num_undiagnosed = 0
-        self.num_staff_asymptomatic = 0
-        self.num_students_asymptomatic = 0
-
-        self.school_types_open = []
-        self.school_types_closed = []
-        # count number of students lost
-        # check if school is open or not
-        for intv in sim['interventions']:
-            if intv.label == 'close_schools':
-                #N.B. start_day here is from the close_schools intervention, representing the day schools reopen
-                if isinstance(intv.start_day, int):
-                    self.school_types_open = ['es', 'ms', 'hs']
-                elif intv.start_day is None:
-                    self.school_types_closed = ['es', 'ms', 'hs']
-                else:
-                    for s_type, val in intv.start_day.items():
-                        if val is None:
-                            self.school_types_closed.append(s_type)
-                        else:
-                            self.school_types_open.append(s_type)
-
-        # Hard code that we are not going to reopen pre-K or universities in this analysis
-        self.school_types_closed = [stc for stc in self.school_types_closed if stc not in ['pk', 'uv']]
-        self.school_types_open   = [sto for sto in self.school_types_open   if sto not in ['pk', 'uv']]
-
-        self.initialized = True
-        return
-
-
-    def apply(self, sim):
-        t = sim.t
-        self.rescale = sim.rescale_vec[t] # Current rescaling factor for counts
-
-        self.count_total_cases(sim)
-
-        if t == sim.day(self.first_day):
-            self.beta = sim['beta_layer']['s']
-            if isinstance(self.schedule, dict):
-                self.schools_bygroup = dict()
-                self.schools_bygroup['A'] = dict()
-                self.schools_bygroup['B'] = dict()
-                self.contacts_bygroup = dict()
-                self.contacts_bygroup['A'] = dict()
-                self.contacts_bygroup['B'] = dict()
-                for school_type, schedule in self.schedule.items():
-                    if schedule is not None:
-                        schools = self.school_types[school_type]
-                        for school in schools:
-                            students = [i for i in sim.people.schools[school] if sim.people.student_flag[i] == True]
-                            teachers = [i for i in sim.people.schools[school] if sim.people.teacher_flag[i] == True]
-                            staff = [i for i in sim.people.schools[school] if sim.people.staff_flag[i] == True]
-                            groupA = cvu.binomial_filter(0.5, np.array(students)).tolist()
-                            self.schools_bygroup['A'][school] = groupA + teachers + staff
-                            groupB = [i for i in students if i not in groupA]
-                            self.schools_bygroup['B'][school] = groupB + teachers + staff
-                            # Remove groupA students from the 's' layer and store in contacts_bygroup['A']
-                            students_to_add_groupA = self.remove_contacts(groupA, sim.people.contacts['s'])
-                            self.remove_contacts(groupB, students_to_add_groupA)
-                            students_that_exist_groupA = self.contacts_bygroup['A']
-                            keys = ['p1', 'p2', 'beta']
-                            if len(students_that_exist_groupA) > 0:
-                                for key in keys:
-                                    new_array = np.array(
-                                        students_to_add_groupA[key].tolist() + students_that_exist_groupA[key].tolist())
-                                    self.contacts_bygroup['A'][key] = new_array
-                            else:
-                                for key in keys:
-                                    new_array = students_to_add_groupA[key]
-                                    self.contacts_bygroup['A'][key] = new_array
-                            students_to_add_groupB = self.remove_contacts(groupB, sim.people.contacts['s'])
-                            students_that_exist_groupB = self.contacts_bygroup['B']
-                            if len(students_that_exist_groupB) > 0:
-                                for key in keys:
-                                    new_array = np.array(
-                                        students_to_add_groupB[key].tolist() + students_that_exist_groupB[key].tolist())
-                                    self.contacts_bygroup['B'][key] = new_array
-                            else:
-                                for key in keys:
-                                    new_array = students_to_add_groupB[key]
-                                    self.contacts_bygroup['B'][key] = new_array
-
-            elif self.schedule is not None:
-                self.schools_groupA = dict()
-                self.schools_groupB = dict()
-                self.contacts_groupA = dict()
-                self.contacts_groupB = dict()
-                for school_id, contacts in sim.people.schools.items():
-                    students = [i for i in contacts if sim.people.student_flag[i] == True]
-                    teachers = [i for i in contacts if sim.people.teacher_flag[i] == True]
-                    self.schools_groupA[school_id] = self.schools_groupB[school_id] = teachers
-                    groupA = cvu.binomial_filter(0.5, np.array(students)).tolist()
-                    self.schools_groupA[school_id].append(groupA)
-                    groupB = [i for i in students if i not in groupA]
-                    self.schools_groupB[school_id].append(groupB)
-                    students_to_add_groupA = self.remove_contacts(groupB, 's', sim)
-                    students_that_exist_groupA = self.contacts_groupA
-                    keys = ['p1', 'p2', 'beta']
-                    if len(students_that_exist_groupA) > 0:
-                        for key in keys:
-                            new_array = np.array(
-                                students_to_add_groupA[key].tolist() + students_that_exist_groupA[key].tolist())
-                            self.contacts_groupA[key] = new_array
-                    else:
-                        for key in keys:
-                            new_array = students_to_add_groupA[key]
-                            self.contacts_groupA[key] = new_array
-                    students_to_add_groupB = self.remove_contacts(groupA, 's', sim)
-                    students_that_exist_groupB = self.contacts_groupB
-                    if len(students_that_exist_groupB) > 0:
-                        for key in keys:
-                            new_array = np.array(
-                                students_to_add_groupB[key].tolist() + students_that_exist_groupB[key].tolist())
-                            self.contacts_groupB[key] = new_array
-                    else:
-                        for key in keys:
-                            new_array = students_to_add_groupB[key]
-                            self.contacts_groupB[key] = new_array
-
-        if t >= sim.day(self.first_day):
-            # self.count_total_cases(sim)
-            for s_type in self.types_to_check:
-                schools = self.school_types[s_type]
-                self.count_cases_in_schools(schools, sim)
-
-        if isinstance(self.start_day, dict):
-            self.num_students_infectious = 0
-            self.num_staff_infectious = 0
-            self.num_diagnosed = 0
-            self.num_undiagnosed = 0
-            self.num_staff_asymptomatic = 0
-            self.num_students_asymptomatic = 0
-            for s_type, day in self.start_day.items():
-                if day is not None:
-                    if t >= day:
-                        group = self.schedule_byday[t]
-                        if group == 'no_school':
-                            # weekend
-                            sim['beta_layer']['s'] = 0
-                        elif group == 'distance':
-                            # day at home
-                            sim['beta_layer']['s'] = 0
-                            lost = sim['pop_scale'] * self.num_students[s_type]
-                            sim.school_info['school_days_lost'] += lost
-                            sim.school_info['school_days_lost_dict'][s_type] += lost
-                        else:
-                            sim['beta_layer']['s'] = self.beta
-                            if group == 'all':
-                                sim.school_info['school_days_gained'] += sim['pop_scale']*self.num_students[s_type]
-                            else:
-                                # if Hybrid (A or B), then count half the students as being home
-                                lost = sim['pop_scale']*self.num_students[s_type]/2
-                                sim.school_info['school_days_lost'] += lost
-                                sim.school_info['school_days_lost_dict'][s_type] += lost
-                                sim.school_info['school_days_gained'] += lost # Gained is same as lost
-                                for key in sim.people.contacts['s'].keys():
-                                    sim.people.contacts['s'][key] = self.contacts_bygroup[group][key] # Load in group contacts
-
-                            for i in self.school_types[s_type]:
-                                if self.closed[i]:
-                                    if t == self.date_reopen[i]:
-                                        self.reopen_school(sim, i)
-                                    else:
-                                        self.check_on_people_at_home(sim, i)
-                                else:
-                                    self.check_condition(sim, i, s_type, group)
-                                    if group == 'all':
-                                        #all in person
-                                        self.count_school_days_lost(i, sim, group)
-                                        if self.num_people_at_home[i] > 0:
-                                            self.check_on_people_at_home(sim, i, group)
-                                            if t in self.contacts_of_people_at_home[i]['timer']:
-                                                self.return_to_school(sim, i, group)
-                                    else:
-                                        self.count_school_days_lost(i, sim, group)
-                                        # either A or B day
-                                        if self.num_people_at_home[group][i] > 0:
-                                            self.check_on_people_at_home(sim, i, group)
-                                            if len(self.contacts_of_people_at_home[group][i]['timer']) > 0:
-                                                min_time = min(self.contacts_of_people_at_home[group][i]['timer'])
-                                                if t >= min_time:
-                                                    self.return_to_school(sim, i, group)
-
-                        # DJK: what is this doing? Replacing contacts_bygroup with contacts?
-                        # Oh, above we loaded the appropriate group into contacts, now "returning" them to contacts_bygroup
-                        if group in ['A', 'B']:
-                            for key in sim.people.contacts['s'].keys():
-                                self.contacts_bygroup[group][key] = sim.people.contacts['s'][key]
-
-                else:
-                    if t >= sim.day(self.first_day): # t must be before (<) the start day for this school type:
-                        group = self.schedule_byday[t]
-                        if group != 'no_school':
-                            if s_type in self.school_types_closed and self.num_students[s_type]:
-                                # school never opened, so all students are home
-                                lost = sim['pop_scale']*self.num_students[s_type]
-                                sim.school_info['school_days_lost'] += lost
-                                sim.school_info['school_days_lost_dict'][s_type] += lost
-
-            if self.test_freq is not None:
-                # If testing today, schedule the next_test_day by adding the routine testing frequency
-                # Routine testing is accomplished in check_condition, which is called above
-                # DJK: TODO - make test_freq and associated variables a dictionary by type (students, teachers, staff) to have dependent frequencies
-                if t == self.next_test_day and t < (self.sim_end_day - 2):
-                    self.next_test_day += self.test_freq
-                    if self.next_test_day <= len(self.schedule_byday):
-                        if not self.schedule_byday[self.next_test_day]: # DJK: schedule_byday appears to be consistently defined, so can remove and remove +2 here and above
-                            self.next_test_day += 2
-
-            sim.school_info['num_staff_infectious'].append(self.num_staff_infectious)
-            sim.school_info['num_students_infectious'].append(self.num_students_infectious)
-            sim.school_info['num_diagnosed'].append(self.num_diagnosed)
-            sim.school_info['num_staff_asymptomatic'].append(self.num_staff_asymptomatic)
-            sim.school_info['num_students_asymptomatic'].append(self.num_students_asymptomatic)
-        elif self.start_day is not None:
-            if t >= self.start_day:
-                for i in range(self.num_schools - 1):
-                    if self.closed[i]:
-                        if t == self.date_reopen[i]:
-                            self.reopen_school(sim, i)
-                        else:
-                            self.check_on_people_at_home(sim, i)
-                    else:
-                        self.check_condition(sim, i, None)
-                        if self.num_people_at_home[i] > 0:
-                            self.check_on_people_at_home(sim, i)
-                            if t in self.contacts_of_people_at_home[i]['timer']:
-                                self.return_to_school(sim, i)
-                if self.next_test_day is not None:
-                    self.next_test_day += self.test_freq
-        else:
-            if t >= sim.day(self.first_day):
-                group = self.schedule_byday[t]
-                if group != 'no_school':
-                    # If all schools are closed, count non-weekend days
-                    for s_type in self.school_types_closed:
-                        lost = sim['pop_scale']*self.num_students[s_type]
-                        sim.school_info['school_days_lost'] += lost
-                        sim.school_info['school_days_lost_dict'][s_type] += lost
-                    #If school is as normal (no intervention)
-                    for s_type in self.school_types_open:
-                        sim.school_info['school_days_gained'] += sim['pop_scale']*self.num_students[s_type]
-                        schools = self.school_types[s_type]
-                        self.count_school_days_lost(schools, sim)
-                        self.count_infections_in_school(schools, s_type, sim)
-
-        if t == self.sim_end_day:
-            sim.school_info['school_closures'] = self.school_closures
-            if self.teacher_cases is not None:
-                self.teacher_cases = list(dict.fromkeys(self.teacher_cases))
-                sim.school_info['num_teacher_cases'] = self.rescale*len(self.teacher_cases) # WARNING, these are not correctly scaled!
-            if self.student_cases is not None:
-                self.student_cases = list(dict.fromkeys(self.student_cases))
-                sim.school_info['num_student_cases'] = self.rescale*len(self.student_cases)
-            if self.staff_cases is not None:
-                self.staff_cases = list(dict.fromkeys(self.staff_cases))
-                sim.school_info['num_staff_cases'] = self.rescale*len(self.staff_cases)
-        return
-
-    def count_school_days_lost(self, schools, sim, group=None):
-        #potentially call this function only for schools in session
-        list_of_students_in_school = []
-        if isinstance(schools, list):
-            for school in schools:
-                students_in_school = sim.people.schools[school]
-                list_of_students_in_school.append(students_in_school)
-        else:
-            if group in ['A', 'B']:
-                students_in_school = self.schools_bygroup[group][schools]
-                list_of_students_in_school = [students_in_school]
-            elif group == 'all':
-                students_in_school = sim.people.schools[schools]
-                list_of_students_in_school = [students_in_school]
-
-        if len(list_of_students_in_school) >0:
-            for students_in_school in list_of_students_in_school:
-                inds_quarantined = np.array(students_in_school)[
-                    sim.people.quarantined[np.array(students_in_school)]].tolist()
-                inds_symptomatic = np.array(students_in_school)[
-                    sim.people.symptomatic[np.array(students_in_school)]].tolist()
-                inds_symptomatic = [x for x in inds_symptomatic if x not in inds_quarantined]
-                symp_lost = self.rescale * len(inds_symptomatic)
-                quar_lost = self.rescale * len(inds_quarantined)
-                lost_total = symp_lost + quar_lost
-                sim.school_info['school_days_lost'] += lost_total
-                sim.school_info['school_days_lost_dict']['symp_quar'] += lost_total
-                sim.school_info['school_days_gained'] -= lost_total # Not otherwise counted
-
-        return
-
-    def count_cases_in_schools(self, schools, sim):
-        for school in schools:
-            students_in_school = sim.people.schools[school]
-            school_infectious = cvu.itrue(sim.people.infectious[np.array(students_in_school)], np.array(students_in_school))
-            students_infectious = [x for x in school_infectious.tolist() if x in self.student_inds]
-            staff_infectious = [x for x in school_infectious.tolist() if x in self.staff_inds]
-            teacher_infectious = [x for x in school_infectious.tolist() if x in self.teacher_inds]
-            if len(students_infectious) > 0:
-                self.student_cases += students_infectious # CK: WARNING, these are not scaled correctly
-            if len(teacher_infectious) > 0:
-                self.teacher_cases += teacher_infectious
-            if len(staff_infectious) > 0:
-                self.staff_cases += staff_infectious
-        return
-
-    def count_total_cases(self, sim):
-        students_infectious = cvu.itrue(sim.people.infectious[np.array(self.student_inds)], np.array(self.student_inds))
-        staff_infectious = cvu.itrue(sim.people.infectious[np.array(self.staff_inds)], np.array(self.staff_inds))
-        teachers_infectious = cvu.itrue(sim.people.infectious[np.array(self.teacher_inds)], np.array(self.teacher_inds))
-        sim.school_info['num_cases_by_day'][sim.t] += self.rescale*(len(students_infectious) + len(staff_infectious) + len(teachers_infectious))
-        return
-
-    def count_school_days(self, schools, sim, s_type):
-        school_days = len(self.schedule_byday) - self.schedule_byday.count('no_school')
-        # school_days = sim.day(sim.pars['end_day']) - sim.day(self.first_day)
-        # num_weeks = school_days/7
-        # weekend_days = 2*num_weeks
-        # school_days = school_days - weekend_days
-        num_students = 0
-        num_staff = 0
-        num_teachers = 0
-        for school in schools:
-            individuals_in_school = sim.people.schools[school]
-            for indiv in individuals_in_school:
-                if sim.people.student_flag[indiv]:
-                    num_students += 1
-                elif sim.people.teacher_flag[indiv]:
-                    num_teachers += 1
-                elif sim.people.staff_flag[indiv]:
-                    num_staff += 1
-        self.num_students[s_type] = num_students
-        sim.school_info['num_students_dict'][s_type] = num_students
-        sim.school_info['total_student_school_days'] += sim['pop_scale']*school_days*num_students # This is total, not by infected students
-
-    def count_people(self, schools, sim):
-        num_students = 0
-        num_staff = 0
-        num_teachers = 0
-        for school in schools:
-            individuals_in_school = sim.people.schools[school]
-            for indiv in individuals_in_school:
-                if sim.people.student_flag[indiv]:
-                    num_students += 1
-                elif sim.people.teacher_flag[indiv]:
-                    num_teachers += 1
-                elif sim.people.staff_flag[indiv]:
-                    num_staff += 1
-        sim.school_info['num_students'] += sim['pop_scale']*num_students
-        sim.school_info['num_teachers'] += sim['pop_scale']*num_teachers
-        sim.school_info['num_staff'] += sim['pop_scale']*num_staff
-
-    def count_infections_in_school(self, schools, school_type, sim):
-        t = sim.t
-        for school_id in schools:
-            school = sim.people.schools[school_id]
-            school_infectious = cvu.itrue(sim.people.infectious[np.array(school)], np.array(school))
-            if len(school_infectious) > 0:
-                name = school_type + '_with_a_case'
-                sim.school_info[name][t] += self.rescale*1 # CK: left the *1 as we used to count single schools
-        return
-
-    def screen(self, sim, school):
-        inds_meet_condition = []
-        if sim.pars['pop_type'] == 'hybrid':
-            for classroom in school:
-                inds_meet_condition += np.array(classroom)[sim.people.diagnosed[np.array(classroom)]].tolist()
-                inds_meet_condition += np.array(classroom)[sim.people.symptomatic[np.array(classroom)]].tolist()
-                if self.ili_prev is not None:
-                    n_ili = int(self.ili_prev * len(classroom))  # Number with ILI symptoms on this day
-                    inds_meet_condition += np.random.choice(classroom, n_ili, replace=False).tolist()
-                inds_meet_condition = np.array(inds_meet_condition)[~sim.people.recovered[inds_meet_condition]].tolist()
-                inds_meet_condition = np.array(inds_meet_condition)[~sim.people.dead[inds_meet_condition]].tolist()
-                inds_meet_condition = list(dict.fromkeys(inds_meet_condition))
-        else:
-            inds_meet_condition += np.array(school)[sim.people.diagnosed[np.array(school)]].tolist()
-            inds_meet_condition += np.array(school)[sim.people.symptomatic[np.array(school)]].tolist()
-            inds_meet_condition = np.array(inds_meet_condition)[~sim.people.recovered[inds_meet_condition]].tolist()
-            inds_meet_condition = np.array(inds_meet_condition)[~sim.people.dead[inds_meet_condition]].tolist()
-            if self.ili_prev is not None:
-                n_ili = int(self.ili_prev * len(school))  # Number with ILI symptoms on this day
-                inds_meet_condition += np.random.choice(school, n_ili, replace=False).tolist()
-            inds_meet_condition = list(dict.fromkeys(inds_meet_condition))
-            students_screen_pos = [x for x in inds_meet_condition if x in self.student_inds]
-            teachers_screen_pos = [x for x in inds_meet_condition if x in self.teacher_inds]
-            staff_screen_pos = [x for x in inds_meet_condition if x in self.staff_inds]
-            sim.school_info['num_teachers_screen_pos'] += len(teachers_screen_pos)
-            sim.school_info['num_students_screen_pos'] += len(students_screen_pos)
-            sim.school_info['num_staff_screen_pos'] += len(staff_screen_pos)
-        return inds_meet_condition
-
-    def trace_contacts(self, inds, sim, school_id, group):
-        # trace contacts of diagnosed person and remove their student contacts from school for 14 days
-        sim.people.trace(inds, trace_probs={'h': 1, 'c': 0, 'w': 0, 's': 1},
-                         trace_time={'h': 2, 'c': 2, 'w': 2, 's': 2})
-
-        # DJK: What about the delay?
-        # DJK: Can just use .quarantined?
-        # DJK: Only works with trace_probs of 1?
-        for student in inds:
-            contacts_list = self.remove_contacts(student, sim.people.contacts['s'])
-            contacts = contacts_list['p1']
-            contacts = np.append(contacts, contacts_list['p2'])
-            contacts = np.unique(contacts).tolist()
-            contacts = [x for x in contacts if x not in [student]]
-            if len(contacts)>0:
-                sim.school_info['num_traced'] += self.rescale*len(contacts)
-                sim.people.test(contacts, test_delay=0)
-                sim.school_info['num_tested'] += self.rescale*len(contacts)
-                teachers_tested = [x for x in contacts if x in self.teacher_inds]
-                staff_tested = [x for x in contacts if x in self.staff_inds]
-                students_tested = [x for x in contacts if x in self.student_inds]
-                sim.school_info['num_students_tested'] += self.rescale*len(students_tested)
-                sim.school_info['num_teachers_tested'] += self.rescale*len(teachers_tested)
-                sim.school_info['num_staff_tested'] += self.rescale*len(staff_tested)
-                inds_covid = cvu.itrue(sim.people.infectious[np.array(contacts)], np.array(contacts)).tolist()
-                sim.school_info['test_pos'] += self.rescale*len(inds_covid)
-                if len(inds_covid) > 0:
-                    teachers_pos = [x for x in inds_covid if x in self.teacher_inds]
-                    staff_pos = [x for x in inds_covid if x in self.staff_inds]
-                    student_pos = [x for x in inds_covid if x in self.student_inds]
-                    sim.school_info['num_students_test_pos'] += self.rescale*len(student_pos)
-                    sim.school_info['num_teachers_test_pos'] += self.rescale*len(teachers_pos)
-                    sim.school_info['num_staff_test_pos'] += self.rescale*len(staff_pos)
-                self.remove_from_school(sim, school_id, contacts, group)
-        return
-
-    def check_condition(self, sim, school_id, school_type, group=None):
-        '''check if school meets closure condition
-
-        1. Count number of covid positive cases in school
-        2. Test screen positives
-        3. If > self.num_pos, close school
-        4. If not, send screen positives home
-        5. If it's a testing day, test teachers
-        '''
-
-        t = sim.t
-
-        # retrieve inds of students/teachers in school
-        if group in ['A', 'B']:
-            school = self.schools_bygroup[group][school_id]
-        else:
-            school = sim.people.schools[school_id]
-        num_covid_pos = 0
-
-        # count number of infectious students, teachers and staff
-        school_infectious = cvu.itrue(sim.people.infectious[np.array(school)], np.array(school))
-        school_asymptomatic = cvu.ifalse(sim.people.symptomatic[school_infectious], school_infectious)
-        students_infectious = [x for x in school_infectious.tolist() if x in self.student_inds]
-        staff_infectious = [x for x in school_infectious.tolist() if x in self.staff_inds]
-        teacher_infectious = [x for x in school_infectious.tolist() if x in self.teacher_inds]
-        students_asymptomatic = [x for x in school_asymptomatic.tolist() if x in self.student_inds]
-        staff_asymptomatic = [x for x in school_asymptomatic.tolist() if x in self.staff_inds or x in self.teacher_inds]
-        school_diagnosed = cvu.itrue(sim.people.diagnosed[np.array(school)], np.array(school))
-        school_diagnosed = np.array(school_diagnosed)[~sim.people.recovered[school_diagnosed]].tolist()
-        school_diagnosed = np.array(school_diagnosed)[~sim.people.dead[school_diagnosed]].tolist()
-        school_undiagnosed = [x for x in school_infectious if x not in school_diagnosed]
-        self.num_students_infectious += self.rescale*len(students_infectious)
-        self.num_staff_infectious += self.rescale*len(staff_infectious)
-        self.num_staff_infectious += self.rescale*len(teacher_infectious)
-        self.num_diagnosed += self.rescale*len(school_diagnosed)
-        self.num_undiagnosed += self.rescale*len(school_undiagnosed)
-        self.num_staff_asymptomatic += self.rescale*len(staff_asymptomatic)
-        self.num_students_asymptomatic += self.rescale*len(students_asymptomatic)
-
-        # check if anyone is currently at home, count how many are Covid+
-        # screen everyone who is in school
-        teachers_tested = []
-        staff_tested = []
-        inds_meet_condition = []
-        if group in ['A', 'B']:
-            already_home = self.num_people_at_home[group][school_id]
-        else:
-            already_home = self.num_people_at_home[school_id]
-
-        if already_home > 0:
-            if group in ['A', 'B']:
-                people_at_home = self.people_at_home[group][school_id]
-            else:
-                people_at_home = self.people_at_home[school_id]
-
-            students_with_diagnosed_covid_at_home = cvu.itrue(sim.people.diagnosed[np.array(people_at_home)], np.array(people_at_home))
-            students_with_diagnosed_covid_at_home = np.array(students_with_diagnosed_covid_at_home)[~sim.people.recovered[students_with_diagnosed_covid_at_home]].tolist()
-            students_with_diagnosed_covid_at_home = np.array(students_with_diagnosed_covid_at_home)[~sim.people.dead[students_with_diagnosed_covid_at_home]].tolist()
-            num_covid_pos += self.rescale*len(students_with_diagnosed_covid_at_home)
-            if isinstance(people_at_home, int):
-                people_at_home = [people_at_home]
-            infectious_in_school = [x for x in school_infectious.tolist() if x not in people_at_home]
-            inds_in_school = [x for x in school if x not in people_at_home]
-            if len(inds_in_school)>0:
-                inds_meet_condition = self.screen(sim, inds_in_school)
-        else:
-            inds_meet_condition = self.screen(sim, school)
-            infectious_in_school = school_infectious.tolist()
-
-        if len(infectious_in_school)>0:
-            name = school_type + '_with_a_case'
-            sim.school_info[name][t] += self.rescale*1 # CK: non-integer schools might cause confusion, but is correct I think!
-
-        # choose which people get tested
-        if len(inds_meet_condition)>0:
-            tested = cvu.n_binomial(self.test, len(inds_meet_condition))
-            inds_to_test = np.array(inds_meet_condition)[tested]
-            if len(inds_to_test) > 0:
-                sim.people.test(inds_to_test, test_delay=0)
-                sim.school_info['num_tested'] += self.rescale*len(inds_to_test)
-                teachers_tested = [x for x in inds_to_test if x in self.teacher_inds]
-                staff_tested = [x for x in inds_to_test if x in self.staff_inds]
-                students_tested = [x for x in inds_to_test if x in self.student_inds]
-                sim.school_info['num_students_tested'] += self.rescale*len(students_tested)
-                sim.school_info['num_teachers_tested'] += self.rescale*len(teachers_tested)
-                sim.school_info['num_staff_tested'] += self.rescale*len(staff_tested)
-                # choose which contacts get traced
-                inds_covid = cvu.itrue(sim.people.infectious[inds_to_test], inds_to_test) # TODO: Test sensitivity here?
-                num_covid_pos += self.rescale*len(inds_covid)
-                sim.school_info['test_pos'] += self.rescale*len(inds_covid)
-                if len(inds_covid) > 0:
-                    teachers_pos = [x for x in inds_covid if x in self.teacher_inds]
-                    staff_pos = [x for x in inds_covid if x in self.staff_inds]
-                    student_pos = [x for x in inds_covid if x in self.student_inds]
-                    sim.school_info['num_students_test_pos'] += self.rescale*len(student_pos)
-                    sim.school_info['num_teachers_test_pos'] += self.rescale*len(teachers_pos)
-                    sim.school_info['num_staff_test_pos'] += self.rescale*len(staff_pos)
-                    traced = cvu.n_binomial(self.trace, len(inds_covid))
-                    inds_to_trace = np.array(inds_covid)[traced]
-                    if len(inds_to_trace) > 0:
-                        self.trace_contacts(inds_to_trace, sim, school_id, group)
-
-        # determine if we are doing any routine diagnostic testing among teachers & staff today
-        if self.next_test_day is not None and t == self.next_test_day:
-            # Time for routine testing
-            if already_home > 0:
-                if group in ['A', 'B']:
-                    people_at_home = self.people_at_home[group][school_id]
-                else:
-                    people_at_home = self.people_at_home[school_id]
-                if isinstance(people_at_home, int):
-                    people_at_home = [people_at_home]
-            else:
-                people_at_home = []
-
-            in_school = [x for x in school if x not in people_at_home]
-
-            # Routine testing for teachers
-            teacher_inds_in_school = [x for x in in_school if x in self.teacher_inds]
-            if len(teacher_inds_in_school)>0:
-                asymp_teacher_inds = [x for x in teacher_inds_in_school if x not in inds_meet_condition]
-                if len(asymp_teacher_inds) > 0:
-                    # Test teachers who are in school who don't meet screening conditions (diagnosed, symptomatic, ~recovered, ~dead)
-                    sim.people.test(asymp_teacher_inds, test_delay=0)
-                    sim.school_info['num_teachers_tested'] += self.rescale*len(asymp_teacher_inds)
-                    sim.school_info['num_tested'] += self.rescale*len(asymp_teacher_inds)
-                    teacher_inds_covid = cvu.itrue(sim.people.infectious[np.array(asymp_teacher_inds)], np.array(asymp_teacher_inds))
-                    print(f'Teacher testing: {self.rescale*len(teacher_inds_covid)} pos of {self.rescale*len(asymp_teacher_inds)}')
-                    num_covid_pos += self.rescale*len(teacher_inds_covid)
-                    if len(teacher_inds_covid) > 0:
-                        sim.school_info['num_teachers_test_pos'] += self.rescale*len(teacher_inds_covid)
-                        traced = cvu.n_binomial(self.trace, len(teacher_inds_covid))
-                        inds_to_trace = teacher_inds_covid[traced]
-                        if len(inds_to_trace) > 0:
-                            self.trace_contacts(inds_to_trace, sim, school_id, group)
-                        not_in_inds_meet_condition = [x for x in teacher_inds_covid.tolist() if
-                                                      x not in inds_meet_condition]
-                        inds_meet_condition += not_in_inds_meet_condition
-
-            # Routine testing for staff
-            staff_inds_in_school = [x for x in in_school if x in self.staff_inds]
-            if len(staff_inds_in_school)>0:
-                asymp_staff_inds = [x for x in staff_inds_in_school if x not in inds_meet_condition]
-                if len(asymp_staff_inds) > 0:
-                    # Test staff who are in school who don't meet screening conditions (diagnosed, symptomatic, ~recovered, ~dead)
-                    sim.people.test(asymp_staff_inds, test_delay=0)
-                    staff_inds_covid = cvu.itrue(sim.people.infectious[np.array(asymp_staff_inds)], np.array(asymp_staff_inds))
-                    print(f'Staff testing: {self.rescale*len(staff_inds_covid)} pos of {self.rescale*len(asymp_staff_inds)}')
-                    num_covid_pos += self.rescale*len(staff_inds_covid)
-                    sim.school_info['test_pos'] += self.rescale*len(staff_inds_covid)
-                    sim.school_info['num_staff_tested'] += self.rescale*len(asymp_staff_inds)
-                    sim.school_info['num_tested'] += self.rescale*len(asymp_staff_inds)
-                    if len(staff_inds_covid) > 0:
-                        sim.school_info['num_staff_test_pos'] += self.rescale*len(staff_inds_covid)
-                        traced = cvu.n_binomial(self.trace, len(staff_inds_covid))
-                        inds_to_trace = staff_inds_covid[traced]
-                        if len(inds_to_trace) > 0:
-                            self.trace_contacts(inds_to_trace, sim, school_id, group)
-                        not_in_inds_meet_condition = [x for x in staff_inds_covid.tolist() if
-                                                      x not in inds_meet_condition]
-                        inds_meet_condition += not_in_inds_meet_condition
-
-        if self.num_pos is not None:
-            if num_covid_pos >= self.num_pos:
-                self.close_school(sim, school_id)
-            elif len(inds_meet_condition) > 0:
-                self.remove_from_school(sim, school_id, inds_meet_condition, group)
-        elif len(inds_meet_condition) > 0:
-            self.remove_from_school(sim, school_id, inds_meet_condition, group)
-
-        return
-
-    def close_school(self, sim, school_id):
-        ''' Closes a school, removes contacts, and sets reopen date. IF there are any students from school
-        currently at home, adds their contacts to school for future use and resets people_at_home'''
-
-        # retrieve edge-list of anyone currently at home
-        contacts_of_people_at_home = self.contacts_of_people_at_home[school_id]
-
-        # list of students to send home
-        school = sim.people.schools[school_id]
-        inds_to_remove = []
-        if sim.pars['pop_type'] == 'hybrid':
-            for classroom in school:
-                inds_to_remove += classroom
-        else:
-            inds_to_remove = school
-        if contacts_of_people_at_home is not None:
-            people_at_home = self.people_at_home[school_id]
-            if isinstance(people_at_home, int):
-                people_at_home = [people_at_home]
-            if isinstance(inds_to_remove, int):
-                inds_to_remove = [inds_to_remove]
-            inds_to_remove = [x for x in inds_to_remove if x not in people_at_home]
-            students_to_remove = self.remove_contacts(inds_to_remove, sim.people.contacts['s'])
-            self.contacts[school_id] = {}
-            keys = ['p1', 'p2', 'beta']
-            for key in keys:
-                new_array = np.array(contacts_of_people_at_home[key].tolist() + students_to_remove[key].tolist())
-                self.contacts[school_id][key] = new_array
-            self.contacts_of_people_at_home[school_id] = None
-            self.num_people_at_home[school_id] = 0
-        else:
-            self.contacts[school_id] = self.remove_contacts(inds_to_remove, sim.people.contacts['s'])
-        self.closed[school_id] = True
-        self.school_closures += 1
-
-        # student_inds = [x for x in inds_to_remove if x in self.student_inds]
-        # sim.school_info['school_days_lost'] += (self.end_day * len(student_inds))
-        self.date_reopen[school_id] = sim.t + self.end_day
-        return
-
-    def reopen_school(self, sim, school_id):
-        ''' Reopens a school, adds contacts back.'''
-        sim.people.contacts['s'].append(self.contacts[school_id])
-        self.closed[school_id] = False
-        return
-
-    def remove_contacts(self, inds, contacts):
-        '''Finds all contacts of a layer for a set of inds and returns an edgelist that was removed'''
-        inds_list = []
-        for k1, k2 in [['p1', 'p2'],
-                       ['p2', 'p1']]:  # Loop over the contact network in both directions -- k1,k2 are the keys
-            in_k1 = np.isin(contacts[k1], inds).nonzero()[
-                0]  # Get all the indices of the pairs that each person is in
-            inds_list.append(in_k1)  # Find their pairing partner
-        edge_inds = np.unique(np.concatenate(inds_list)) # Find all edges
-
-        output = {}
-        for key, value in contacts.items():
-            output[key] = value[edge_inds]  # Copy to the output object
-            contacts[key] = np.delete(value, edge_inds)  # Remove from the original
-        return output
-
-    def remove_from_school(self, sim, school_id, inds, group=None):
-
-        if group == 'A' or group == 'B':
-            contacts_at_home = self.contacts_of_people_at_home[group][school_id]
-            num_people_at_home = self.num_people_at_home[group][school_id]
-        else:
-            contacts_at_home = self.contacts_of_people_at_home[school_id]
-            num_people_at_home = self.num_people_at_home[school_id]
-
-        if contacts_at_home is not None:
-            if group == 'A' or group == 'B':
-                people_at_home = self.people_at_home[group][school_id]
-            else:
-                people_at_home = self.people_at_home[school_id]
-            students_to_add = self.remove_contacts(inds, sim.people.contacts['s'])
-            students_to_add['timer'] = np.array([sim.t + self.end_day] * len(students_to_add['p1']))
-            students_that_exist = contacts_at_home
-            keys = ['p1', 'p2', 'beta', 'timer']
-            for key in keys:
-                new_array = np.array(students_to_add[key].tolist() + students_that_exist[key].tolist())
-                contacts_at_home[key] = new_array
-            if isinstance(inds, int):
-                inds = [inds]
-            if isinstance(people_at_home, int):
-                people_at_home = [people_at_home]
-            people_at_home = people_at_home + inds
-        else:
-            contacts_at_home = self.remove_contacts(inds, sim.people.contacts['s'])
-            contacts_at_home['timer'] = np.array([sim.t + self.end_day] * len(contacts_at_home['p1']))
-            if isinstance(inds, int):
-                inds = [inds]
-            people_at_home = inds
-        num_people_at_home += len(inds)
-        # student_inds = [x for x in inds if x in self.student_inds]
-        # sim.school_info['school_days_lost'] += (self.end_day * len(student_inds))
-
-        # update contacts, inds, and number
-        if group == 'A' or group == 'B':
-            self.contacts_of_people_at_home[group][school_id] = contacts_at_home
-            self.people_at_home[group][school_id] = people_at_home
-            self.num_people_at_home[group][school_id] = num_people_at_home
-        else:
-            self.contacts_of_people_at_home[school_id] = contacts_at_home
-            self.people_at_home[school_id] = people_at_home
-            self.num_people_at_home[school_id] = num_people_at_home
-        return
-
-    def return_to_school(self, sim, school_id, group=None):
-        # retrieve dictionary of those whose timer is up
-        if group == 'A' or group == 'B':
-            contacts_of_all_people_at_home = self.contacts_of_people_at_home[group][school_id]
-            timers = contacts_of_all_people_at_home['timer']
-            inds = sc.findinds(timers <= sim.t)
-            contacts_to_return = {}
-            keys = ['p1', 'p2', 'beta']
-            for key in keys:
-                contacts_to_return[key] = contacts_of_all_people_at_home[key][inds]
-                self.contacts_of_people_at_home[group][school_id][key] = np.delete(
-                    self.contacts_of_people_at_home[group][school_id][key], [inds])
-
-            self.contacts_of_people_at_home[group][school_id]['timer'] = np.delete(
-                self.contacts_of_people_at_home[group][school_id]['timer'],
-                [inds])
-
-            sim.people.contacts['s'].append(contacts_to_return)
-            contacts_returned = contacts_to_return['p1']
-            contacts_returned = np.append(contacts_returned, contacts_to_return['p2'])
-            contacts_returned = np.unique(contacts_returned)
-            if isinstance(self.people_at_home[group][school_id], int):
-                students_returned = [self.people_at_home[group][school_id]]
-            else:
-                students_returned = set(contacts_returned).intersection(set(self.people_at_home[group][school_id]))
-                students_returned = list(students_returned)
-            self.num_people_at_home[group][school_id] -= len(students_returned)
-            if isinstance(self.people_at_home[group][school_id], int):
-                self.people_at_home[group][school_id] = [self.people_at_home[group][school_id]]
-            self.people_at_home[group][school_id] = self.people_at_home[group][school_id][
-                self.people_at_home[group][school_id] != students_returned]
-        else:
-            contacts_of_all_people_at_home = self.contacts_of_people_at_home[school_id]
-            timers = contacts_of_all_people_at_home['timer']
-            inds = sc.findinds(timers <= sim.t)
-            contacts_to_return = {}
-            keys = ['p1', 'p2', 'beta']
-            for key in keys:
-                contacts_to_return[key] = contacts_of_all_people_at_home[key][inds]
-                self.contacts_of_people_at_home[school_id][key] = np.delete(
-                    self.contacts_of_people_at_home[school_id][key], [inds])
-
-            self.contacts_of_people_at_home[school_id]['timer'] = np.delete(
-                self.contacts_of_people_at_home[school_id]['timer'],
-                [inds])
-
-            sim.people.contacts['s'].append(contacts_to_return)
-            contacts_returned = contacts_to_return['p1']
-            contacts_returned = np.append(contacts_returned, contacts_to_return['p2'])
-            contacts_returned = np.unique(contacts_returned)
-            if isinstance(self.people_at_home[school_id], int):
-                students_returned = [self.people_at_home[school_id]]
-            else:
-                students_returned = set(contacts_returned).intersection(set(self.people_at_home[school_id]))
-                students_returned = list(students_returned)
-            self.num_people_at_home[school_id] -= len(students_returned)
-            if isinstance(self.people_at_home[school_id], int):
-                self.people_at_home[school_id] = [self.people_at_home[school_id]]
-            self.people_at_home[school_id] = self.people_at_home[school_id][
-                self.people_at_home[school_id] != students_returned]
-        return
-
-    def check_on_people_at_home(self, sim, school_id, group=None):
-        if self.closed[school_id]:
-            students = sim.people.schools[school_id]
-        else:
-            if group == 'A' or group == 'B':
-                students = self.people_at_home[group][school_id]
-            else:
-                students = self.people_at_home[school_id]
-            if isinstance(students, int):
-                students = [students]
-
-        # Update timers of those who tested negative
-        inds_tested = cvu.itrue(sim.people.tested[np.array(students)], np.array(students))
-        if len(inds_tested)>0:
-            inds_no_covid = cvu.ifalse(sim.people.diagnosed[inds_tested], inds_tested)
-            if len(inds_no_covid) > 0:
-                if not self.closed[school_id]:
-                    inds_not_quarantined = cvu.ifalse(sim.people.quarantined[inds_no_covid], inds_no_covid)
-                    self.update_timers(school_id, inds_not_quarantined, sim, group)
-        return
-
-    def update_timers(self, school_id, inds, sim, group=None):
-        if group == 'A' or group == 'B':
-            contacts_of_all_people_at_home = self.contacts_of_people_at_home[group][school_id]
-        else:
-            contacts_of_all_people_at_home = self.contacts_of_people_at_home[school_id]
-        for student in inds:
-            inds_to_update = sc.findinds(contacts_of_all_people_at_home['p1'] == student)
-            inds_to_update = np.append(inds_to_update, sc.findinds(contacts_of_all_people_at_home['p2'] == student))
-            inds_to_update = np.unique(inds_to_update)
-            contacts_of_student = sc.findinds(contacts_of_all_people_at_home['p1'] == student)
-            contacts_of_student = np.append(contacts_of_student, sc.findinds(contacts_of_all_people_at_home['p2'] == student))
-            # if len(contacts_of_student) > 0:
-                # contact = contacts_of_student[0]
-                # timer = contacts_of_all_people_at_home['timer'][contact]
-                # sim.school_info['school_days_lost'] -= (timer - sim.t + 3)
-            if group == 'A' or group == 'B':
-                self.contacts_of_people_at_home[group][school_id]['timer'][inds_to_update] = \
-                    np.repeat(3+sim.t, len(inds_to_update))
-            else:
-                self.contacts_of_people_at_home[school_id]['timer'][inds_to_update] = np.repeat(3 + sim.t,
-                                                                                                  len(inds_to_update))
+        return