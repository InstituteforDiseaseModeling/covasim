'''
Defines functions for making the population.
'''

#%% Imports
import numpy as np # Needed for a few things not provided by pl
import sciris as sc
from . import utils as cvu
from . import defaults as cvd
from . import requirements as cvreqs
from . import parameters as cvpars
from . import person as cvper
<<<<<<< HEAD
from covasim.datasets.data_loader import load_country_pop

class Population(sc.prettyobj):
    """
    Class to represent a population of people

    A population is defined by
    - A collection of people (`Person` instances)
    - A collection of networks specifying how those people interact (a collection of `ContactLayer` instances)

    Thus this class essentially specifies the graph upon which infection and
    transmission take place

    """

    def __init__(self):
        self.people = {}  #: Store Person instances
        self.contact_layers = {}  #: Store ContactLayer instances
        self._uids = {}  #: Map index to UID

    def get_person(self, ind):
        ''' Return a person based on their ID '''
        return self.people[self._uids[ind]]

    @classmethod
    def random(cls, pars, n_people: int = None, n_regular_contacts: int = None, n_random_contacts: int = 0, id_len=6):
        """
        Make a simple random population

        Args:
            pars: Simulation parameters
            n_people: Number of people in population
            n_infected: Number of seed infections
            n_regular_contacts: Regular/repeat number of contacts (e.g. household size)
            n_random_contacts: Number of random contacts (e.g. community encounters per day)
            id_len: Optionally specify UUID length (may be necessary if requesting a very large number of people)

        Returns: A Population instance

        """

        self = cls()

        if n_people is None:
            n_people = pars['n']

        if n_regular_contacts is None:
            n_regular_contacts = pars['contacts']

        # Handle types
        n_people = int(n_people)
        n_regular_contacts = int(n_regular_contacts)
        n_random_contacts = int(n_random_contacts)

        # Load age data based on 2018 Seattle demographics
        age_data =  load_country_pop(pars['country'])

        # Handle sex and UID
        uids = sc.uuid(which='ascii', n=n_people, length=id_len, tostring=True)
        sexes = cvu.rbt(0.5, n_people)

        # Handle ages
        age_data_min = age_data[:, 0]
        age_data_max = age_data[:, 1] + 1  # Since actually e.g. 69.999
        age_data_range = age_data_max - age_data_min
        age_data_prob = age_data[:, 2]
        age_data_prob /= age_data_prob.sum()  # Ensure it sums to 1
        age_bins = cvu.mt(age_data_prob, n_people)  # Choose age bins
        ages = age_data_min[age_bins] + age_data_range[age_bins] * np.random.random(n_people)  # Uniformly distribute within this age bin

        # Instantiate people
        self.people = {uid: cvper.Person(pars=pars, uid=uid, age=age, sex=sex) for uid, age, sex in zip(uids, ages, sexes)}
        self._uids = {i: x.uid for i, x in enumerate(self.people.values())}

        # Make contacts
        self.contact_layers = {}

        # Make static contact matrix
        contacts = {}
        for i, person in enumerate(self.people.values()):
            n_contacts = cvu.pt(n_regular_contacts)  # Draw the number of Poisson contacts for this person
            contacts[person.uid] = cvu.choose(max_n=n_people, n=min(n_contacts, n_people))  # Choose people at random, assigning to 'household'
        layer = StaticContactLayer(name='Regular', contacts=contacts)
        self.contact_layers[layer.name] = layer

        # Make random contacts
        if n_random_contacts > 0:
            self.contact_layers['Community'] = RandomContactLayer(name='Community', max_n=n_people, n=n_random_contacts)

        return self

    @classmethod
    def synthpops(cls, pars, n_people=5000, n_random_contacts: int = 20, betas=None):
        """
        Construct network with microstructure using Synthpops

        Args:
            pars: Covasim parameters (e.g. output from `covasim.make_pars()`) used when initializing people
            n_people: Number of people
            n_random_contacts: Number of random community contacts each day
            beta: Baseline beta value
            betas: Optionally specify dict with relative beta values for each contact layer

        Returns: A Population instance

        """

        if betas is None:
            betas = {'H': 1.7, 'S': 0.8, 'W': 0.8, 'R': 0.3}  # Per-population beta weights; relative

        import synthpops as sp  # Optional import
        population = sp.make_population(n_people)

        self = cls()

        # Make people
        self.people = {}
        for uid, person in population.items():
            self.people[uid] = cvper.Person(pars=pars, uid=uid, age=person['age'], sex=person['sex'])
        self._uids = {i: x.uid for i, x in enumerate(self.people.values())}

        # Make contact layers
        layers = ['H', 'S', 'W']  # Hardcode the expected synthpops contact layers for now
        self.contact_layers = {}
        uid_to_index = {x.uid: i for i, x in enumerate(self.people.values())}
        for layer in layers:
            contacts = {}
            for uid, person in population.items():
                contacts[uid] = np.array([uid_to_index[uid] for uid in person['contacts'][layer]], dtype=np.int64)  # match datatype in covasim.utils.bf
                self.people[uid] = cvper.Person(pars=pars, uid=uid, age=person['age'], sex=person['sex'])
            self.contact_layers[layer] = StaticContactLayer(name=layer, beta=betas[layer], contacts=contacts)
        self.contact_layers['R'] = RandomContactLayer(name='R', beta=betas['R'], max_n=n_people, n=n_random_contacts)

        return self

    @classmethod
    def country(cls, country_code, beta=0.015):
        """
        Create population from country data

        Args:
            country_code: ISO Country code to specify country e.g. 'IND', 'TZA'
=======
from collections import defaultdict


# Specify all externally visible functions this file defines
__all__ = ['People', 'make_people', 'make_randpop', 'make_random_contacts',
           'make_microstructured_contacts', 'make_realistic_contacts',
           'make_synthpop']
>>>>>>> 6518eb09


class People(list):
    '''
    A tiny class to handle the display of a very large number of people, which is
    prohibitively slow to print to screen. This is really just a list, except with
    the repr of an odict, and with a keys() method. It also has shortcuts for "filtering
    in" (i.e., keeping people with a certain attribute) and "filtering out" (removing
    people with a certain attribute).
    '''

    def filter_in(self, attr):
        '''
        Filter in based on an attribute.

        Args:
            attr (str): The attribute to filter on.

        Example:
            susceptibles = sim.people.filter_in('susceptible')
        '''
        return filter(lambda person: getattr(person, attr), self)


    def filter_out(self, attr):
        '''
        Filter out based on an attribute.

        Args:
            attr (str): The attribute to filter on.

        Example:
            not_susceptibles = sim.people.filter_out('susceptible')
        '''
        return filter(lambda person: not getattr(person, attr), self)


    def count_in(self, attr):
        ''' Simple method to count people in '''
        return len(list(self.filter_in(attr)))


    def count_out(self, attr):
        ''' Simple method to count people out '''
        return len(list(self.filter_out(attr)))


    def extract(self, attr):
        '''
        Return a list of a given attribute for every person.

        Args:
            attr (str): The attribute to extract.

        Example:
            ages = sim.people.extract('age')
        '''
        return [getattr(person, attr) for person in self]


    def keys(self):
        ''' Convenience method to list the "keys" of the list '''
        return list(range(len(self)))


    def __repr__(self, *args, **kwargs):
        ''' Why this class exists: better repr than a regular list '''
        return sc.odict.__repr__(self) # Use the odict repr to skip large numbers of people


def make_people(sim, verbose=None, die=True, reset=False):
    '''
    Make the actual people for the simulation.

    Args:
        sim (Sim): the simulation object
        verbose (bool): level of detail to print
        id_len (int): length of ID for each person (default: calculate required length based on the number of people)
        die (bool): whether or not to fail if synthetic populations are requested but not available
        reset (bool): whether to force population creation even if self.popdict exists

    Returns:
        None.
    '''

    # Set inputs and defaults
    pop_size = int(sim['pop_size']) # Shorten
    pop_type = sim['pop_type'] # Shorten
    if verbose is None:
        verbose = sim['verbose']

    # Check which type of population to produce
    if pop_type == 'synthpops' and not cvreqs.available['synthpops']:
        errormsg = f'You have requested "{pop_type}" population, but synthpops is not available; please use random, clustered, or realistic'
        if die:
            raise ValueError(errormsg)
        else:
            print(errormsg)
            pop_type = 'random'

    # Actually create the population
    if pop_type in ['realistic', 'synthpops']:
        sim.update_pars(use_layers=True) # These two population types require layers

    if sim.popdict and not reset:
        popdict = sim.popdict # Use stored one
    else:
        # Create the population
        if pop_type in ['random', 'clustered', 'realistic']:
            popdict = make_randpop(sim, microstructure=pop_type)
        elif pop_type == 'synthpops':
            popdict = make_synthpop(sim)
        else:
            errormsg = f'Population type "{pop_type}" not found; choices are random, clustered, realistic, or synthpops'
            raise NotImplementedError(errormsg)

    # Ensure prognoses are set
    if sim['prognoses'] is None:
        sim['prognoses'] = cvpars.get_prognoses(sim['prog_by_age'])

    # Actually create the people
    people = People() # List for storing the people
    for p in range(pop_size): # Loop over each person
        keys = ['uid', 'age', 'sex', 'contacts']
        person_args = {}
        for key in keys:
            person_args[key] = popdict[key][p] # Convert from list to dict
        person = cvper.Person(pars=sim.pars, **person_args) # Create the person
        people.append(person) # Save them to the dictionary

    # Store people
    sim.popdict = popdict
    sim.people = people
    sim.contact_keys = popdict['contact_keys']

    average_age = sum(popdict['age']/pop_size)
    sc.printv(f'Created {pop_size} people, average age {average_age:0.2f} years', 1, verbose)

    return


def make_randpop(sim, age_data=None, sex_ratio=0.5, microstructure=False):
    ''' Make a random population, without contacts '''

    pop_size = int(sim['pop_size']) # Number of people

    # Load age data based on 2018 Seattle demographics
    if age_data is None:
        age_data = cvd.default_age_data

    # Handle sexes and ages
    uids = np.arange(pop_size, dtype=int)
    sexes = cvu.rbt(sex_ratio, pop_size)
    age_data_min  = age_data[:,0]
    age_data_max  = age_data[:,1] + 1 # Since actually e.g. 69.999
    age_data_range = age_data_max - age_data_min
    age_data_prob = age_data[:,2]
    age_data_prob /= age_data_prob.sum() # Ensure it sums to 1
    age_bins = cvu.mt(age_data_prob, pop_size) # Choose age bins
    ages = age_data_min[age_bins] + age_data_range[age_bins]*np.random.random(pop_size) # Uniformly distribute within this age bin

    # Store output; data duplicated as per-person and list-like formats for convenience
    popdict = {}
    popdict['uid'] = uids
    popdict['age'] = ages
    popdict['sex'] = sexes

    if microstructure == 'random':
        contacts, contact_keys = make_random_contacts(pop_size, sim['contacts'])
    elif microstructure == 'clustered':
        contacts, contact_keys = make_microstructured_contacts(pop_size, sim['contacts'])
    elif microstructure == 'realistic':
        contacts, contact_keys = make_realistic_contacts(pop_size, ages, sim['contacts'])
    else:
        errormsg = f'Microstructure type "{microstructure}" not found; choices are random, clustered, or realistic'
        raise NotImplementedError(errormsg)

    popdict['contacts'] = contacts
    popdict['contact_keys'] = contact_keys

    return popdict


def make_random_contacts(pop_size, contacts):
    ''' Make random static contacts '''

    # Preprocessing
    pop_size = int(pop_size) # Number of people
    contacts = sc.dcp(contacts)
    contacts.pop('c', None) # Remove community
    contact_keys = list(contacts.keys())
    contacts_list = []

    # Make contacts
    for p in range(pop_size):
        contact_dict = {}
        for key in contact_keys:
            n_contacts = cvu.pt(contacts[key]) # Draw the number of Poisson contacts for this person
            contact_dict[key] = cvu.choose(max_n=pop_size, n=n_contacts) # Choose people at random
        contacts_list.append(contact_dict)

    return contacts_list, contact_keys


def make_microstructured_contacts(pop_size, contacts):
    ''' Create microstructured contacts -- i.e. households, schools, etc. '''

    # Preprocessing -- same as above
    pop_size = int(pop_size) # Number of people
    contacts = sc.dcp(contacts)
    contacts.pop('c', None) # Remove community
    contact_keys = list(contacts.keys())
    contacts_list = [{c:[] for c in contact_keys} for p in range(pop_size)] # Pre-populate

    for layer_name, cluster_size in contacts.items():
        # Make clusters - each person belongs to one cluster
        n_remaining = pop_size
        contacts_dict = defaultdict(set) # Use defaultdict of sets for convenience while initializing. Could probably change this as part of performance optimization

        while n_remaining > 0:

            # Get the size of this cluster
            this_cluster =  cvu.pt(cluster_size)  # Sample the cluster size
            if this_cluster > n_remaining:
                this_cluster = n_remaining

            # Indices of people in this cluster
            cluster_indices = (pop_size-n_remaining)+np.arange(this_cluster)

            # Add symmetric pairwise contacts in each cluster. Can probably optimize this
            for i in cluster_indices:
                for j in cluster_indices:
                    if j <= i:
                        pass
                    else:
                        contacts_dict[i].add(j)
                        contacts_dict[j].add(i)

            n_remaining -= this_cluster

        for key in contacts_dict.keys():
            contacts_list[key][layer_name] = np.array(list(contacts_dict[key]), dtype=np.int64)

    return contacts_list, contact_keys


def make_realistic_contacts(pop_size, ages, contacts, school_ages=None, work_ages=None):
    '''
    Create "realistic" contacts -- microstructured contacts for households and
    random contacts for schools and workplaces, both of which have extremely
    basic age structure. A combination of both make_random_contacts() and
    make_microstructured_contacts().
    '''

    # Handle inputs and defaults
    contact_keys = ['h', 's', 'w']
    contacts = sc.mergedicts({'h':4, 's':20, 'w':20}, contacts) # Ensure essential keys are populated
    if school_ages is None:
        school_ages = [6, 18]
    if work_ages is None:
        work_ages   = [18, 65]

    # Create the empty contacts list -- a list of {'h':[], 's':[], 'w':[]}
    contacts_list = [{key:[] for key in contact_keys} for i in range(pop_size)]

    # Start with the household contacts for each person
    h_contacts, _ = make_microstructured_contacts(pop_size, {'h':contacts['h']})

    # Get the indices of people in each age bin
    ages = np.array(ages)
    s_inds = sc.findinds((ages >= school_ages[0]) * (ages < school_ages[1]))
    w_inds = sc.findinds((ages >= work_ages[0])   * (ages < work_ages[1]))

    # Create the school and work contacts for each person
    s_contacts, _ = make_random_contacts(len(s_inds), {'s':contacts['s']})
    w_contacts, _ = make_random_contacts(len(w_inds), {'w':contacts['w']})

    # Construct the actual lists of contacts
    for i     in range(pop_size):   contacts_list[i]['h']   = h_contacts[i]['h'] # Copy over household contacts -- present for everyone
    for i,ind in enumerate(s_inds): contacts_list[ind]['s'] = s_contacts[i]['s'] # Copy over school contacts
    for i,ind in enumerate(w_inds): contacts_list[ind]['w'] = w_contacts[i]['w'] # Copy over work contacts

    return contacts_list, contact_keys




def make_synthpop(sim):
    ''' Make a population using synthpops, including contacts '''
    import synthpops as sp # Optional import
    population = sp.make_population(n=sim['pop_size'])
    uids, ages, sexes, contacts = [], [], [], []
    for uid,person in population.items():
        uids.append(uid)
        ages.append(person['age'])
        sexes.append(person['sex'])

    # Replace contact UIDs with ints...
    uid_mapping = {uid:u for u,uid in enumerate(uids)}
    key_mapping = {'H':'h', 'S':'s', 'W':'w', 'C':'c'} # Remap keys from old names to new names
    for uid,person in population.items():
        uid_contacts = person['contacts']
        int_contacts = {}
        for key in uid_contacts.keys():
            new_key = key_mapping[key]
            int_contacts[new_key] = []
            for uid in uid_contacts[key]:
                int_contacts[new_key].append(uid_mapping[uid])
            int_contacts[new_key] = np.array(int_contacts[new_key], dtype=np.int64)
        contacts.append(int_contacts)

    popdict = {}
    popdict['uid']      = uids
    popdict['age']      = np.array(ages)
    popdict['sex']      = np.array(sexes)
    popdict['contacts'] = contacts
    popdict['contact_keys'] = list(key_mapping.values())
    return popdict<|MERGE_RESOLUTION|>--- conflicted
+++ resolved
@@ -10,158 +10,14 @@
 from . import requirements as cvreqs
 from . import parameters as cvpars
 from . import person as cvper
-<<<<<<< HEAD
+from collections import defaultdict
 from covasim.datasets.data_loader import load_country_pop
-
-class Population(sc.prettyobj):
-    """
-    Class to represent a population of people
-
-    A population is defined by
-    - A collection of people (`Person` instances)
-    - A collection of networks specifying how those people interact (a collection of `ContactLayer` instances)
-
-    Thus this class essentially specifies the graph upon which infection and
-    transmission take place
-
-    """
-
-    def __init__(self):
-        self.people = {}  #: Store Person instances
-        self.contact_layers = {}  #: Store ContactLayer instances
-        self._uids = {}  #: Map index to UID
-
-    def get_person(self, ind):
-        ''' Return a person based on their ID '''
-        return self.people[self._uids[ind]]
-
-    @classmethod
-    def random(cls, pars, n_people: int = None, n_regular_contacts: int = None, n_random_contacts: int = 0, id_len=6):
-        """
-        Make a simple random population
-
-        Args:
-            pars: Simulation parameters
-            n_people: Number of people in population
-            n_infected: Number of seed infections
-            n_regular_contacts: Regular/repeat number of contacts (e.g. household size)
-            n_random_contacts: Number of random contacts (e.g. community encounters per day)
-            id_len: Optionally specify UUID length (may be necessary if requesting a very large number of people)
-
-        Returns: A Population instance
-
-        """
-
-        self = cls()
-
-        if n_people is None:
-            n_people = pars['n']
-
-        if n_regular_contacts is None:
-            n_regular_contacts = pars['contacts']
-
-        # Handle types
-        n_people = int(n_people)
-        n_regular_contacts = int(n_regular_contacts)
-        n_random_contacts = int(n_random_contacts)
-
-        # Load age data based on 2018 Seattle demographics
-        age_data =  load_country_pop(pars['country'])
-
-        # Handle sex and UID
-        uids = sc.uuid(which='ascii', n=n_people, length=id_len, tostring=True)
-        sexes = cvu.rbt(0.5, n_people)
-
-        # Handle ages
-        age_data_min = age_data[:, 0]
-        age_data_max = age_data[:, 1] + 1  # Since actually e.g. 69.999
-        age_data_range = age_data_max - age_data_min
-        age_data_prob = age_data[:, 2]
-        age_data_prob /= age_data_prob.sum()  # Ensure it sums to 1
-        age_bins = cvu.mt(age_data_prob, n_people)  # Choose age bins
-        ages = age_data_min[age_bins] + age_data_range[age_bins] * np.random.random(n_people)  # Uniformly distribute within this age bin
-
-        # Instantiate people
-        self.people = {uid: cvper.Person(pars=pars, uid=uid, age=age, sex=sex) for uid, age, sex in zip(uids, ages, sexes)}
-        self._uids = {i: x.uid for i, x in enumerate(self.people.values())}
-
-        # Make contacts
-        self.contact_layers = {}
-
-        # Make static contact matrix
-        contacts = {}
-        for i, person in enumerate(self.people.values()):
-            n_contacts = cvu.pt(n_regular_contacts)  # Draw the number of Poisson contacts for this person
-            contacts[person.uid] = cvu.choose(max_n=n_people, n=min(n_contacts, n_people))  # Choose people at random, assigning to 'household'
-        layer = StaticContactLayer(name='Regular', contacts=contacts)
-        self.contact_layers[layer.name] = layer
-
-        # Make random contacts
-        if n_random_contacts > 0:
-            self.contact_layers['Community'] = RandomContactLayer(name='Community', max_n=n_people, n=n_random_contacts)
-
-        return self
-
-    @classmethod
-    def synthpops(cls, pars, n_people=5000, n_random_contacts: int = 20, betas=None):
-        """
-        Construct network with microstructure using Synthpops
-
-        Args:
-            pars: Covasim parameters (e.g. output from `covasim.make_pars()`) used when initializing people
-            n_people: Number of people
-            n_random_contacts: Number of random community contacts each day
-            beta: Baseline beta value
-            betas: Optionally specify dict with relative beta values for each contact layer
-
-        Returns: A Population instance
-
-        """
-
-        if betas is None:
-            betas = {'H': 1.7, 'S': 0.8, 'W': 0.8, 'R': 0.3}  # Per-population beta weights; relative
-
-        import synthpops as sp  # Optional import
-        population = sp.make_population(n_people)
-
-        self = cls()
-
-        # Make people
-        self.people = {}
-        for uid, person in population.items():
-            self.people[uid] = cvper.Person(pars=pars, uid=uid, age=person['age'], sex=person['sex'])
-        self._uids = {i: x.uid for i, x in enumerate(self.people.values())}
-
-        # Make contact layers
-        layers = ['H', 'S', 'W']  # Hardcode the expected synthpops contact layers for now
-        self.contact_layers = {}
-        uid_to_index = {x.uid: i for i, x in enumerate(self.people.values())}
-        for layer in layers:
-            contacts = {}
-            for uid, person in population.items():
-                contacts[uid] = np.array([uid_to_index[uid] for uid in person['contacts'][layer]], dtype=np.int64)  # match datatype in covasim.utils.bf
-                self.people[uid] = cvper.Person(pars=pars, uid=uid, age=person['age'], sex=person['sex'])
-            self.contact_layers[layer] = StaticContactLayer(name=layer, beta=betas[layer], contacts=contacts)
-        self.contact_layers['R'] = RandomContactLayer(name='R', beta=betas['R'], max_n=n_people, n=n_random_contacts)
-
-        return self
-
-    @classmethod
-    def country(cls, country_code, beta=0.015):
-        """
-        Create population from country data
-
-        Args:
-            country_code: ISO Country code to specify country e.g. 'IND', 'TZA'
-=======
-from collections import defaultdict
 
 
 # Specify all externally visible functions this file defines
 __all__ = ['People', 'make_people', 'make_randpop', 'make_random_contacts',
            'make_microstructured_contacts', 'make_realistic_contacts',
            'make_synthpop']
->>>>>>> 6518eb09
 
 
 class People(list):
@@ -308,9 +164,10 @@
 
     pop_size = int(sim['pop_size']) # Number of people
 
-    # Load age data based on 2018 Seattle demographics
+
+    # Load age data based on country set in the sym
     if age_data is None:
-        age_data = cvd.default_age_data
+        age_data = load_country_pop(sim['country'])
 
     # Handle sexes and ages
     uids = np.arange(pop_size, dtype=int)
