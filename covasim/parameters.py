'''
Set the parameters for Covasim.
'''

import numpy as np
import sciris as sc
from .settings import options as cvo # For setting global options
from . import misc as cvm
from . import defaults as cvd

__all__ = ['make_pars', 'reset_layer_pars', 'get_prognoses', 'get_variant_choices', 'get_vaccine_choices']


def make_pars(set_prognoses=False, prog_by_age=True, version=None, **kwargs):
    '''
    Create the parameters for the simulation. Typically, this function is used
    internally rather than called by the user; e.g. typical use would be to do
    sim = cv.Sim() and then inspect sim.pars, rather than calling this function
    directly.

    Args:
        set_prognoses (bool): whether or not to create prognoses (else, added when the population is created)
        prog_by_age   (bool): whether or not to use age-based severity, mortality etc.
        kwargs        (dict): any additional kwargs are interpreted as parameter names
        version       (str):  if supplied, use parameters from this Covasim version

    Returns:
        pars (dict): the parameters of the simulation
    '''
    pars = {}

    # Population parameters
    pars['pop_size']     = 20e3     # Number of agents, i.e., people susceptible to SARS-CoV-2
    pars['pop_infected'] = 20       # Number of initial infections
    pars['pop_type']     = 'random' # What type of population data to use -- 'random' (fastest), 'synthpops' (best), 'hybrid' (compromise)
    pars['location']     = None     # What location to load data from -- default Seattle

    # Simulation parameters
    pars['start_day']  = '2020-03-01' # Start day of the simulation
    pars['end_day']    = None         # End day of the simulation
    pars['n_days']     = 60           # Number of days to run, if end_day isn't specified
    pars['rand_seed']  = 1            # Random seed, if None, don't reset
    pars['verbose']    = cvo.verbose  # Whether or not to display information during the run -- options are 0 (silent), 0.1 (some; default), 1 (default), 2 (everything)

    # Rescaling parameters
    pars['pop_scale']         = 1    # Factor by which to scale the population -- e.g. pop_scale=10 with pop_size=100e3 means a population of 1 million
    pars['scaled_pop']        = None # The total scaled population, i.e. the number of agents times the scale factor
    pars['rescale']           = True # Enable dynamic rescaling of the population -- starts with pop_scale=1 and scales up dynamically as the epidemic grows
    pars['rescale_threshold'] = 0.05 # Fraction susceptible population that will trigger rescaling if rescaling
    pars['rescale_factor']    = 1.2  # Factor by which the population is rescaled on each step
    pars['frac_susceptible']  = 1.0  # What proportion of the population is susceptible to infection

    # Network parameters, generally initialized after the population has been constructed
    pars['contacts']        = None  # The number of contacts per layer; set by reset_layer_pars() below
    pars['dynam_layer']     = None  # Which layers are dynamic; set by reset_layer_pars() below
    pars['beta_layer']      = None  # Transmissibility per layer; set by reset_layer_pars() below

    # Basic disease transmission parameters
    pars['beta_dist']    = dict(dist='neg_binomial', par1=1.0, par2=0.45, step=0.01) # Distribution to draw individual level transmissibility; dispersion from https://www.researchsquare.com/article/rs-29548/v1
    pars['viral_dist']   = dict(frac_time=0.3, load_ratio=2, high_cap=4) # The time varying viral load (transmissibility); estimated from Lescure 2020, Lancet, https://doi.org/10.1016/S1473-3099(20)30200-0
    pars['beta']         = 0.016  # Beta per symptomatic contact; absolute value, calibrated
    pars['asymp_factor'] = 1.0  # Multiply beta by this factor for asymptomatic cases; no statistically significant difference in transmissibility: https://www.sciencedirect.com/science/article/pii/S1201971220302502

    # Parameters that control settings and defaults for multi-variant runs
    pars['n_imports']  = 0 # Average daily number of imported cases (actual number is drawn from Poisson distribution)
    pars['n_variants'] = 1 # The number of variants circulating in the population

    # Parameters used to calculate immunity
    pars['use_waning']   = True # Whether to use dynamically calculated immunity
    pars['nab_init']     = dict(dist='normal', par1=0, par2=2)  # Parameters for the distribution of the initial level of log2(nab) following natural infection, taken from fig1b of https://doi.org/10.1101/2021.03.09.21252641
<<<<<<< HEAD
    pars['nab_decay']    = dict(form='nab_growth_decay', growth_time=21, decay_rate1=np.log(2) / 50, decay_time1=150, decay_rate2=np.log(2) / 250, decay_time2=365)
    pars['nab_kin']      = None # Constructed during sim initialization using the nab_decay parameters
    pars['nab_boost']    = 1.5 # Multiplicative factor applied to a person's nab levels if they get reinfected. No data on this, assumption.
    pars['nab_eff']      = dict(alpha_inf=1.08, alpha_inf_diff=1.812, beta_inf=0.967, alpha_symp_inf=-0.739, beta_symp_inf=0.038, alpha_sev_symp=-0.014, beta_sev_symp=0.079) # Parameters to map nabs to efficacy
    pars['rel_imm_symp'] = dict(asymp=0.85, mild=1, severe=1.5) # Relative immunity from natural infection varies by symptoms. Assumption.
    pars['immunity']     = None  # Matrix of immunity and cross-immunity factors, set by init_immunity() in immunity.py
    pars['trans_redux']  = 0.59  # Reduction in transmission for breakthrough infections, https://www.medrxiv.org/content/10.1101/2021.07.13.21260393v
=======
    pars['nab_decay']    = dict(form='nab_growth_decay', growth_time=21, decay_rate1=0.007, decay_time1=47, decay_rate2=0.002, decay_time2=106)
    pars['nab_kin']      = None # Constructed during sim initialization using the nab_decay parameters
    pars['nab_boost']    = 1.5 # Multiplicative factor applied to a person's nab levels if they get reinfected. # TODO: add source
    pars['nab_eff']      = dict(alpha_inf=2.08, beta_inf=0.967, alpha_symp_inf=-0.739, beta_symp_inf=0.038, alpha_sev_symp=-0.014, beta_sev_symp=0.079) # Parameters to map nabs to efficacy for natural infection -- see below for vaccine-derived
    pars['rel_imm_symp'] = dict(asymp=0.85, mild=1, severe=1.5) # Relative immunity from natural infection varies by symptoms
    pars['immunity']     = None  # Matrix of immunity and cross-immunity factors, set by init_immunity() in immunity.py
    pars['trans_redux']  = 0.59  # https://www.medrxiv.org/content/10.1101/2021.07.13.21260393v
>>>>>>> 7ed776df

    # Variant-specific disease transmission parameters. By default, these are set up for a single variant, but can all be modified for multiple variants
    pars['rel_beta']        = 1.0 # Relative transmissibility varies by variant
    pars['rel_imm_variant'] = 1.0 # Relative own-immunity varies by variant

    # Duration parameters: time for disease progression
    pars['dur'] = {}
    pars['dur']['exp2inf']  = dict(dist='lognormal_int', par1=4.5, par2=1.5) # Duration from exposed to infectious; see Lauer et al., https://www.ncbi.nlm.nih.gov/pmc/articles/PMC7081172/, appendix table S2, subtracting inf2sym duration
    pars['dur']['inf2sym']  = dict(dist='lognormal_int', par1=1.1, par2=0.9) # Duration from infectious to symptomatic; see Linton et al., https://doi.org/10.3390/jcm9020538, from Table 2, 5.6 day incubation period - 4.5 day exp2inf from Lauer et al.
    pars['dur']['sym2sev']  = dict(dist='lognormal_int', par1=6.6, par2=4.9) # Duration from symptomatic to severe symptoms; see Linton et al., https://doi.org/10.3390/jcm9020538, from Table 2, 6.6 day onset to hospital admission (deceased); see also Wang et al., https://jamanetwork.com/journals/jama/fullarticle/2761044, 7 days (Table 1)
    pars['dur']['sev2crit'] = dict(dist='lognormal_int', par1=1.5, par2=2.0) # Duration from severe symptoms to requiring ICU; average of 1.9 and 1.0; see Chen et al., https://www.sciencedirect.com/science/article/pii/S0163445320301195, 8.5 days total - 6.6 days sym2sev = 1.9 days; see also Wang et al., https://jamanetwork.com/journals/jama/fullarticle/2761044, Table 3, 1 day, IQR 0-3 days; std=2.0 is an estimate

    # Duration parameters: time for disease recovery
    pars['dur']['asym2rec'] = dict(dist='lognormal_int', par1=8.0,  par2=2.0) # Duration for asymptomatic people to recover; see Wölfel et al., https://www.nature.com/articles/s41586-020-2196-x
    pars['dur']['mild2rec'] = dict(dist='lognormal_int', par1=8.0,  par2=2.0) # Duration for people with mild symptoms to recover; see Wölfel et al., https://www.nature.com/articles/s41586-020-2196-x
    pars['dur']['sev2rec']  = dict(dist='lognormal_int', par1=18.1, par2=6.3) # Duration for people with severe symptoms to recover, 24.7 days total; see Verity et al., https://www.thelancet.com/journals/laninf/article/PIIS1473-3099(20)30243-7/fulltext; 18.1 days = 24.7 onset-to-recovery - 6.6 sym2sev; 6.3 = 0.35 coefficient of variation * 18.1; see also https://doi.org/10.1017/S0950268820001259 (22 days) and https://doi.org/10.3390/ijerph17207560 (3-10 days)
    pars['dur']['crit2rec'] = dict(dist='lognormal_int', par1=18.1, par2=6.3) # Duration for people with critical symptoms to recover; as above (Verity et al.)
    pars['dur']['crit2die'] = dict(dist='lognormal_int', par1=10.7, par2=4.8) # Duration from critical symptoms to death, 18.8 days total; see Verity et al., https://www.thelancet.com/journals/laninf/article/PIIS1473-3099(20)30243-7/fulltext; 10.7 = 18.8 onset-to-death - 6.6 sym2sev - 1.5 sev2crit; 4.8 = 0.45 coefficient of variation * 10.7

    # Severity parameters: probabilities of symptom progression
    pars['rel_symp_prob']   = 1.0  # Scale factor for proportion of symptomatic cases
    pars['rel_severe_prob'] = 1.0  # Scale factor for proportion of symptomatic cases that become severe
    pars['rel_crit_prob']   = 1.0  # Scale factor for proportion of severe cases that become critical
    pars['rel_death_prob']  = 1.0  # Scale factor for proportion of critical cases that result in death
    pars['prog_by_age']     = prog_by_age # Whether to set disease progression based on the person's age
    pars['prognoses']       = None # The actual arrays of prognoses by age; this is populated later

    # Efficacy of protection measures
    pars['iso_factor']   = None # Multiply beta by this factor for diagnosed cases to represent isolation; set by reset_layer_pars() below
    pars['quar_factor']  = None # Quarantine multiplier on transmissibility and susceptibility; set by reset_layer_pars() below
    pars['quar_period']  = 14   # Number of days to quarantine for; assumption based on standard policies

    # Events and interventions
    pars['interventions'] = []   # The interventions present in this simulation; populated by the user
    pars['analyzers']     = []   # Custom analysis functions; populated by the user
    pars['timelimit']     = None # Time limit for the simulation (seconds)
    pars['stopping_func'] = None # A function to call to stop the sim partway through

    # Health system parameters
    pars['n_beds_hosp']    = None # The number of hospital (adult acute care) beds available for severely ill patients (default is no constraint)
    pars['n_beds_icu']     = None # The number of ICU beds available for critically ill patients (default is no constraint)
    pars['no_hosp_factor'] = 2.0  # Multiplier for how much more likely severely ill people are to become critical if no hospital beds are available
    pars['no_icu_factor']  = 2.0  # Multiplier for how much more likely critically ill people are to die if no ICU beds are available

    # Handle vaccine and variant parameters
    pars['vaccine_pars'] = {} # Vaccines that are being used; populated during initialization
    pars['vaccine_map']  = {} #Reverse mapping from number to vaccine key
    pars['variants']     = [] # Additional variants of the virus; populated by the user, see immunity.py
    pars['variant_map']  = {0:'wild'} # Reverse mapping from number to variant key
    pars['variant_pars'] = dict(wild={}) # Populated just below
    for sp in cvd.variant_pars:
        if sp in pars.keys():
            pars['variant_pars']['wild'][sp] = pars[sp]

    # Update with any supplied parameter values and generate things that need to be generated
    pars.update(kwargs)
    reset_layer_pars(pars)
    if set_prognoses: # If not set here, gets set when the population is initialized
        pars['prognoses'] = get_prognoses(pars['prog_by_age'], version=version) # Default to age-specific prognoses


    # If version is specified, load old parameters
    if version is not None:
        version_pars = cvm.get_version_pars(version, verbose=pars['verbose'])
        if sc.compareversions(version, '3.0.0') == -1: # Waning was introduced in 3.0, so is always false before
            version_pars['use_waning'] = False
        for key in pars.keys(): # Only loop over keys that have been populated
            if key in version_pars: # Only replace keys that exist in the old version
                pars[key] = version_pars[key]

        # Handle code change migration
        if sc.compareversions(version, '2.1.0') == -1 and 'migrate_lognormal' not in pars:
            cvm.migrate_lognormal(pars, verbose=pars['verbose'])

    return pars


# Define which parameters need to be specified as a dictionary by layer -- define here so it's available at the module level for sim.py
layer_pars = ['beta_layer', 'contacts', 'dynam_layer', 'iso_factor', 'quar_factor']


def reset_layer_pars(pars, layer_keys=None, force=False):
    '''
    Helper function to set layer-specific parameters. If layer keys are not provided,
    then set them based on the population type. This function is not usually called
    directly by the user, although it can sometimes be used to fix layer key mismatches
    (i.e. if the contact layers in the population do not match the parameters). More
    commonly, however, mismatches need to be fixed explicitly.

    Args:
        pars (dict): the parameters dictionary
        layer_keys (list): the layer keys of the population, if available
        force (bool): reset the parameters even if they already exist
    '''

    # Specify defaults for random -- layer 'a' for 'all'
    layer_defaults = {}
    layer_defaults['random'] = dict(
        beta_layer  = dict(a=1.0), # Default beta
        contacts    = dict(a=20),  # Default number of contacts
        dynam_layer = dict(a=0),   # Do not use dynamic layers by default
        iso_factor  = dict(a=0.2), # Assumed isolation factor
        quar_factor = dict(a=0.3), # Assumed quarantine factor
    )

    # Specify defaults for hybrid -- household, school, work, and community layers (h, s, w, c)
    layer_defaults['hybrid'] = dict(
        beta_layer  = dict(h=3.0, s=0.6, w=0.6, c=0.3),  # Per-population beta weights; relative; in part based on Table S14 of https://science.sciencemag.org/content/sci/suppl/2020/04/28/science.abb8001.DC1/abb8001_Zhang_SM.pdf
        contacts    = dict(h=2.0, s=20,  w=16,  c=20),   # Number of contacts per person per day, estimated
        dynam_layer = dict(h=0,   s=0,   w=0,   c=0),    # Which layers are dynamic -- none by default
        iso_factor  = dict(h=0.3, s=0.1, w=0.1, c=0.1),  # Multiply beta by this factor for people in isolation
        quar_factor = dict(h=0.6, s=0.2, w=0.2, c=0.2),  # Multiply beta by this factor for people in quarantine
    )

    # Specify defaults for SynthPops -- same as hybrid except for LTCF layer (l)
    l_pars = dict(beta_layer=1.5, contacts=10, dynam_layer=0, iso_factor=0.2, quar_factor=0.3)
    layer_defaults['synthpops'] = sc.dcp(layer_defaults['hybrid'])
    for key,val in l_pars.items():
        layer_defaults['synthpops'][key]['l'] = val

    # Choose the parameter defaults based on the population type, and get the layer keys
    try:
        defaults = layer_defaults[pars['pop_type']]
    except Exception as E:
        errormsg = f'Cannot load defaults for population type "{pars["pop_type"]}": must be hybrid, random, or synthpops'
        raise ValueError(errormsg) from E
    default_layer_keys = list(defaults['beta_layer'].keys()) # All layers should be the same, but use beta_layer for convenience

    # Actually set the parameters
    for pkey in layer_pars:
        par = {} # Initialize this parameter
        default_val = layer_defaults['random'][pkey]['a'] # Get the default value for this parameter

        # If forcing, we overwrite any existing parameter values
        if force:
            par_dict = defaults[pkey] # Just use defaults
        else:
            par_dict = sc.mergedicts(defaults[pkey], pars.get(pkey, None)) # Use user-supplied parameters if available, else default

        # Figure out what the layer keys for this parameter are (may be different between parameters)
        if layer_keys:
            par_layer_keys = layer_keys # Use supplied layer keys
        else:
            par_layer_keys = list(sc.odict.fromkeys(default_layer_keys + list(par_dict.keys())))  # If not supplied, use the defaults, plus any extra from the par_dict; adapted from https://www.askpython.com/python/remove-duplicate-elements-from-list-python

        # Construct this parameter, layer by layer
        for lkey in par_layer_keys: # Loop over layers
            par[lkey] = par_dict.get(lkey, default_val) # Get the value for this layer if available, else use the default for random
        pars[pkey] = par # Save this parameter to the dictionary

    return


def get_prognoses(by_age=True, version=None):
    '''
    Return the default parameter values for prognoses

    The prognosis probabilities are conditional given the previous disease state.

    Args:
        by_age (bool): whether to use age-specific values (default true)

    Returns:
        prog_pars (dict): the dictionary of prognosis probabilities
    '''

    if not by_age: # All rough estimates -- almost always, prognoses by age (below) are used instead
        prognoses = dict(
            age_cutoffs   = np.array([0]),
            sus_ORs       = np.array([1.00]),
            trans_ORs     = np.array([1.00]),
            symp_probs    = np.array([0.75]),
            comorbidities = np.array([1.00]),
            severe_probs  = np.array([0.10]),
            crit_probs    = np.array([0.04]),
            death_probs   = np.array([0.01]),
        )
    else:
        prognoses = dict(
            age_cutoffs   = np.array([0,       10,      20,      30,      40,      50,      60,      70,      80,      90,]),     # Age cutoffs (lower limits)
            sus_ORs       = np.array([0.34,    0.67,    1.00,    1.00,    1.00,    1.00,    1.24,    1.47,    1.47,    1.47]),    # Odds ratios for relative susceptibility -- from Zhang et al., https://science.sciencemag.org/content/early/2020/05/04/science.abb8001; 10-20 and 60-70 bins are the average across the ORs
            trans_ORs     = np.array([1.00,    1.00,    1.00,    1.00,    1.00,    1.00,    1.00,    1.00,    1.00,    1.00]),    # Odds ratios for relative transmissibility -- no evidence of differences
            comorbidities = np.array([1.00,    1.00,    1.00,    1.00,    1.00,    1.00,    1.00,    1.00,    1.00,    1.00]),    # Comorbidities by age -- set to 1 by default since already included in disease progression rates
            symp_probs    = np.array([0.50,    0.55,    0.60,    0.65,    0.70,    0.75,    0.80,    0.85,    0.90,    0.90]),    # Overall probability of developing symptoms (based on https://www.medrxiv.org/content/10.1101/2020.03.24.20043018v1.full.pdf, scaled for overall symptomaticity)
            severe_probs  = np.array([0.00050, 0.00165, 0.00720, 0.02080, 0.03430, 0.07650, 0.13280, 0.20655, 0.24570, 0.24570]), # Overall probability of developing severe symptoms (derived from Table 1 of https://www.imperial.ac.uk/media/imperial-college/medicine/mrc-gida/2020-03-16-COVID19-Report-9.pdf)
            crit_probs    = np.array([0.00003, 0.00008, 0.00036, 0.00104, 0.00216, 0.00933, 0.03639, 0.08923, 0.17420, 0.17420]), # Overall probability of developing critical symptoms (derived from Table 1 of https://www.imperial.ac.uk/media/imperial-college/medicine/mrc-gida/2020-03-16-COVID19-Report-9.pdf)
            death_probs   = np.array([0.00002, 0.00002, 0.00010, 0.00032, 0.00098, 0.00265, 0.00766, 0.02439, 0.08292, 0.16190]), # Overall probability of dying -- from O'Driscoll et al., https://www.nature.com/articles/s41586-020-2918-0; last data point from Brazeau et al., https://www.imperial.ac.uk/mrc-global-infectious-disease-analysis/covid-19/report-34-ifr/
        )
    prognoses = relative_prognoses(prognoses) # Convert to conditional probabilities

    # If version is specified, load old parameters
    if by_age and version is not None:
        version_prognoses = cvm.get_version_pars(version, verbose=False)['prognoses']
        for key in version_prognoses.keys(): # Only loop over keys that have been populated
            if key in version_prognoses: # Only replace keys that exist in the old version
                prognoses[key] = np.array(version_prognoses[key])

    # Check that lengths match
    expected_len = len(prognoses['age_cutoffs'])
    for key,val in prognoses.items():
        this_len = len(prognoses[key])
        if this_len != expected_len: # pragma: no cover
            errormsg = f'Lengths mismatch in prognoses: {expected_len} age bins specified, but key "{key}" has {this_len} entries'
            raise ValueError(errormsg)

    return prognoses


def relative_prognoses(prognoses):
    '''
    Convenience function to revert absolute prognoses into relative (conditional)
    ones. Internally, Covasim uses relative prognoses.
    '''
    out = sc.dcp(prognoses)
    out['death_probs']  /= out['crit_probs']   # Conditional probability of dying, given critical symptoms
    out['crit_probs']   /= out['severe_probs'] # Conditional probability of symptoms becoming critical, given severe
    out['severe_probs'] /= out['symp_probs']   # Conditional probability of symptoms becoming severe, given symptomatic
    return out


def absolute_prognoses(prognoses):
    '''
    Convenience function to revert relative (conditional) prognoses into absolute
    ones. Used to convert internally used relative prognoses into more readable
    absolute ones.

    **Example**::

        sim = cv.Sim()
        abs_progs = cv.parameters.absolute_prognoses(sim['prognoses'])
    '''
    out = sc.dcp(prognoses)
    out['severe_probs'] *= out['symp_probs']   # Absolute probability of severe symptoms
    out['crit_probs']   *= out['severe_probs'] # Absolute probability of critical symptoms
    out['death_probs']  *= out['crit_probs']   # Absolute probability of dying
    return out


#%% Variant, vaccine, and immunity parameters and functions

def get_variant_choices():
    '''
    Define valid pre-defined variant names
    '''
    # List of choices currently available: new ones can be added to the list along with their aliases
    choices = {
        'wild':   ['wild', 'default', 'pre-existing', 'original'],
        'b117':   ['alpha', 'b117', 'uk', 'united kingdom', 'kent'],
        'b1351':  ['beta', 'b1351', 'sa', 'south africa'],
        'p1':     ['gamma', 'p1', 'b11248', 'brazil'],
        'b16172': ['delta', 'b16172', 'india'],
    }
    mapping = {name:key for key,synonyms in choices.items() for name in synonyms} # Flip from key:value to value:key
    return choices, mapping


def get_vaccine_choices():
    '''
    Define valid pre-defined vaccine names
    '''
    # List of choices currently available: new ones can be added to the list along with their aliases
    choices = {
        'default': ['default', None],
        'pfizer':  ['pfizer', 'biontech', 'pfizer-biontech', 'pf', 'pfz', 'pz'],
        'moderna': ['moderna', 'md'],
        'novavax': ['novavax', 'nova', 'covovax', 'nvx', 'nv'],
        'az':      ['astrazeneca', 'az', 'covishield', 'oxford', 'vaxzevria'],
        'jj':      ['jnj', 'johnson & johnson', 'janssen', 'jj'],
        'sinovac': ['sinovac', 'coronavac'],
        'sinopharm': ['sinopharm']
    }
    mapping = {name:key for key,synonyms in choices.items() for name in synonyms} # Flip from key:value to value:key
    return choices, mapping


def get_variant_pars(default=False):
    '''
    Define the default parameters for the different variants
    '''
    pars = dict(

        wild = dict(
            rel_beta        = 1.0, # Default values
            rel_symp_prob   = 1.0, # Default values
            rel_severe_prob = 1.0, # Default values
            rel_crit_prob   = 1.0, # Default values
            rel_death_prob  = 1.0, # Default values
        ),

        b117 = dict(
            rel_beta        = 1.67, # Midpoint of the range reported in https://science.sciencemag.org/content/372/6538/eabg3055
            rel_symp_prob   = 1.0,  # Inconclusive evidence on the likelihood of symptom development. See https://www.thelancet.com/journals/lanpub/article/PIIS2468-2667(21)00055-4/fulltext
            rel_severe_prob = 1.64, # From https://papers.ssrn.com/sol3/papers.cfm?abstract_id=3792894, and consistent with https://www.eurosurveillance.org/content/10.2807/1560-7917.ES.2021.26.16.2100348 and https://assets.publishing.service.gov.uk/government/uploads/system/uploads/attachment_data/file/961042/S1095_NERVTAG_update_note_on_B.1.1.7_severity_20210211.pdf
            rel_crit_prob   = 1.0,  # Various studies have found increased mortality for B117 (summary here: https://www.thelancet.com/journals/laninf/article/PIIS1473-3099(21)00201-2/fulltext#tbl1), but not necessarily when conditioned on having developed severe disease
            rel_death_prob  = 1.0,  # See comment above
        ),

        b1351 = dict(
            rel_beta        = 1.0, # No increase in transmissibility; B1351's fitness advantage comes from the reduction in neutralisation
            rel_symp_prob   = 1.0,
            rel_severe_prob = 3.6, # From https://www.eurosurveillance.org/content/10.2807/1560-7917.ES.2021.26.16.2100348
            rel_crit_prob   = 1.0,
            rel_death_prob  = 1.0,
        ),

        p1 = dict(
            rel_beta        = 2.05, # Estimated to be 1.7–2.4-fold more transmissible than wild-type: https://science.sciencemag.org/content/early/2021/04/13/science.abh2644
            rel_symp_prob   = 1.0,
            rel_severe_prob = 2.6, # From https://www.eurosurveillance.org/content/10.2807/1560-7917.ES.2021.26.16.2100348
            rel_crit_prob   = 1.0,
            rel_death_prob  = 1.0,
        ),

        b16172 = dict(
            rel_beta        = 2.2, # Estimated to be 1.25-1.6-fold more transmissible than B117: https://www.researchsquare.com/article/rs-637724/v1
            rel_symp_prob   = 1.0,
            rel_severe_prob = 3.2, # 2x more transmissible than alpha from https://mobile.twitter.com/dgurdasani1/status/1403293582279294983
            rel_crit_prob   = 1.0,
            rel_death_prob  = 1.0,
        )
    )

    if default:
        return pars['wild']
    else:
        return pars


def get_cross_immunity(default=False):
    '''
    Get the cross immunity between each variant in a sim
    '''
    pars = dict(

        wild = dict(
            wild   = 1.0, # Default for own-immunity
            b117   = 0.5, # Assumption
            b1351  = 0.5, # https://www.nature.com/articles/s41586-021-03471-w
            p1     = 0.34, # Assumption
            b16172 = 0.374, # Assumption
        ),

        b117 = dict(
            wild   = 0.5, # Assumption
            b117   = 1.0, # Default for own-immunity
            b1351  = 0.8, # Assumption
            p1     = 0.8, # Assumption
            b16172 = 0.689  # Assumption
        ),

        b1351 = dict(
            wild   = 0.066, # https://www.nature.com/articles/s41586-021-03471-w
            b117   = 0.5,   # Assumption
            b1351  = 1.0,   # Default for own-immunity
            p1     = 0.5,   # Assumption
            b16172 = 0.086    # Assumption
        ),

        p1 = dict(
            wild   = 0.34, # Previous (non-P.1) infection provides 54–79% of the protection against infection with P.1 that it provides against non-P.1 lineages: https://science.sciencemag.org/content/early/2021/04/13/science.abh2644
            b117   = 0.4,  # Assumption based on the above
            b1351  = 0.4,  # Assumption based on the above
            p1     = 1.0,  # Default for own-immunity
            b16172 = 0.088   # Assumption
        ),

        b16172=dict( # Parameters from https://www.cell.com/cell/fulltext/S0092-8674(21)00755-8
            wild   = 0.374,
            b117   = 0.689,
            b1351  = 0.086,
            p1     = 0.088,
            b16172 = 1.0 # Default for own-immunity
        ),
    )

    if default:
        return pars['wild']
    else:
        return pars


def get_vaccine_variant_pars(default=False):
    '''
    Define the effectiveness of each vaccine against each variant
    '''
    pars = dict(

        default = dict(
            wild   = 1.0,
            b117   = 1.0,
            b1351  = 1.0,
            p1     = 1.0,
            b16172 = 1.0,
        ),

        pfizer = dict(
            wild   = 1.0,
            b117   = 1/2.0, # https://www.nejm.org/doi/full/10.1056/nejmc2100362
            b1351  = 1/10.3, # https://www.nejm.org/doi/full/10.1056/nejmc2100362
            p1     = 1/6.7, # https://www.nejm.org/doi/full/10.1056/nejmc2100362
            b16172 = 1/2.9, # https://www.researchsquare.com/article/rs-637724/v1
        ),

        moderna = dict(
            wild   = 1.0,
            b117   = 1/1.8,
            b1351  = 1/4.5,
            p1     = 1/8.6, # https://www.nejm.org/doi/full/10.1056/nejmc2100362
            b16172 = 1/2.9,  # https://www.researchsquare.com/article/rs-637724/v1
        ),

        az = dict(
            wild   = 1.0,
            b117   = 1/2.3,
            b1351  = 1/9,
            p1     = 1/2.9,
            b16172 = 1/6.2,  # https://www.researchsquare.com/article/rs-637724/v1
        ),

        jj = dict(
            wild   = 1.0,
            b117   = 1.0,
            b1351  = 1/3.6,  # https://www.biorxiv.org/content/10.1101/2021.07.01.450707v1.full.pdf
            p1     = 1/3.4,  # https://www.biorxiv.org/content/10.1101/2021.07.01.450707v1.full.pdf
            b16172 = 1/1.6,  # https://www.biorxiv.org/content/10.1101/2021.07.01.450707v1.full.pdf
        ),

        novavax = dict( # Data from https://ir.novavax.com/news-releases/news-release-details/novavax-covid-19-vaccine-demonstrates-893-efficacy-uk-phase-3
            wild   = 1.0,
            b117   = 1/1.12,
            b1351  = 1/4.7,
            p1     = 1/8.6, # Assumption, no data available yet
            b16172 = 1/6.2, # Assumption, no data available yet
        ),

        sinovac = dict(
            wild   = 1.0,
            b117   = 1/1.12,
            b1351  = 1/4.7,
            p1     = 1/8.6, # Assumption, no data available yet
<<<<<<< HEAD
            b16172 = 1/6.2, # Assumption, no data available yet
=======
            b16172 = 1/1.4, # https://www.globaltimes.cn/page/202108/1230741.shtml
>>>>>>> 7ed776df
        ),

        sinopharm = dict(
            wild   = 1.0,
            b117   = 1/1.12,
            b1351  = 1/4.7,
            p1     = 1/8.6, # Assumption, no data available yet
            b16172 = 1/6.2, # Assumption, no data available yet
        )
    )

    if default:
        return pars['default']
    else:
        return pars


def get_vaccine_dose_pars(default=False):
    '''
    Define the parameters for each vaccine
    '''

<<<<<<< HEAD
    pars = dict(

        default = dict(
=======
    # Default vaccine NAb efficacy is nearly identical to nab_eff for infection -- only alpha_inf differs. Values derived from fit to data
    vaccine_nab_eff = dict(
        alpha_inf      =  1.08,
        beta_inf       =  0.967,
        alpha_symp_inf = -0.739,
        beta_symp_inf  =  0.038,
        alpha_sev_symp = -0.014,
        beta_sev_symp  =  0.079,
    )

    pars = dict(

        default = dict(
            nab_eff   = sc.dcp(vaccine_nab_eff), # Efficacy of NAbs of this vaccine
>>>>>>> 7ed776df
            nab_init  = dict(dist='normal', par1=0, par2=2), # Initial distribution of NAbs
            nab_boost = 2, # Factor by which a dose increases existing NABs
            doses     = 1, # Number of doses for this vaccine
            interval  = None, # Interval between doses
        ),

        pfizer = dict(
<<<<<<< HEAD
=======
            nab_eff   = sc.dcp(vaccine_nab_eff),
>>>>>>> 7ed776df
            nab_init  = dict(dist='normal', par1=-1, par2=2),
            nab_boost = 4,
            doses     = 2,
            interval  = 21,
        ),

        moderna = dict(
<<<<<<< HEAD
=======
            nab_eff   = sc.dcp(vaccine_nab_eff),
>>>>>>> 7ed776df
            nab_init  = dict(dist='normal', par1=-1, par2=2),
            nab_boost = 8,
            doses     = 2,
            interval  = 28,
        ),

        az = dict(
<<<<<<< HEAD
=======
            nab_eff   = sc.dcp(vaccine_nab_eff),
>>>>>>> 7ed776df
            nab_init  = dict(dist='normal', par1=-1.5, par2=2),
            nab_boost = 2,
            doses     = 2,
            interval  = 21,
        ),

        jj = dict(
<<<<<<< HEAD
=======
            nab_eff   = sc.dcp(vaccine_nab_eff),
>>>>>>> 7ed776df
            nab_init  = dict(dist='normal', par1=1, par2=2),
            nab_boost = 3,
            doses     = 1,
            interval  = None,
        ),

        novavax = dict(
<<<<<<< HEAD
=======
            nab_eff   = sc.dcp(vaccine_nab_eff),
>>>>>>> 7ed776df
            nab_init  = dict(dist='normal', par1=-0.9, par2=2),
            nab_boost = 3,
            doses     = 2,
            interval  = 21,
        ),

        sinovac = dict(
<<<<<<< HEAD
=======
            nab_eff   = sc.dcp(vaccine_nab_eff),
>>>>>>> 7ed776df
            nab_init  = dict(dist='normal', par1=-2, par2=2),
            nab_boost = 2,
            doses     = 2,
            interval  = 14,
        ),

        sinopharm = dict(
<<<<<<< HEAD
            nab_init  = dict(dist='normal', par1=-1, par2=2),
=======
            nab_eff   = sc.dcp(vaccine_nab_eff),
            nab_init  = dict(dist='normal', par1=-0.9, par2=2),
>>>>>>> 7ed776df
            nab_boost = 2,
            doses     = 2,
            interval  = 21,
        )
    )

    if default:
        return pars['default']
    else:
        return pars

<|MERGE_RESOLUTION|>--- conflicted
+++ resolved
@@ -68,7 +68,6 @@
     # Parameters used to calculate immunity
     pars['use_waning']   = True # Whether to use dynamically calculated immunity
     pars['nab_init']     = dict(dist='normal', par1=0, par2=2)  # Parameters for the distribution of the initial level of log2(nab) following natural infection, taken from fig1b of https://doi.org/10.1101/2021.03.09.21252641
-<<<<<<< HEAD
     pars['nab_decay']    = dict(form='nab_growth_decay', growth_time=21, decay_rate1=np.log(2) / 50, decay_time1=150, decay_rate2=np.log(2) / 250, decay_time2=365)
     pars['nab_kin']      = None # Constructed during sim initialization using the nab_decay parameters
     pars['nab_boost']    = 1.5 # Multiplicative factor applied to a person's nab levels if they get reinfected. No data on this, assumption.
@@ -76,15 +75,6 @@
     pars['rel_imm_symp'] = dict(asymp=0.85, mild=1, severe=1.5) # Relative immunity from natural infection varies by symptoms. Assumption.
     pars['immunity']     = None  # Matrix of immunity and cross-immunity factors, set by init_immunity() in immunity.py
     pars['trans_redux']  = 0.59  # Reduction in transmission for breakthrough infections, https://www.medrxiv.org/content/10.1101/2021.07.13.21260393v
-=======
-    pars['nab_decay']    = dict(form='nab_growth_decay', growth_time=21, decay_rate1=0.007, decay_time1=47, decay_rate2=0.002, decay_time2=106)
-    pars['nab_kin']      = None # Constructed during sim initialization using the nab_decay parameters
-    pars['nab_boost']    = 1.5 # Multiplicative factor applied to a person's nab levels if they get reinfected. # TODO: add source
-    pars['nab_eff']      = dict(alpha_inf=2.08, beta_inf=0.967, alpha_symp_inf=-0.739, beta_symp_inf=0.038, alpha_sev_symp=-0.014, beta_sev_symp=0.079) # Parameters to map nabs to efficacy for natural infection -- see below for vaccine-derived
-    pars['rel_imm_symp'] = dict(asymp=0.85, mild=1, severe=1.5) # Relative immunity from natural infection varies by symptoms
-    pars['immunity']     = None  # Matrix of immunity and cross-immunity factors, set by init_immunity() in immunity.py
-    pars['trans_redux']  = 0.59  # https://www.medrxiv.org/content/10.1101/2021.07.13.21260393v
->>>>>>> 7ed776df
 
     # Variant-specific disease transmission parameters. By default, these are set up for a single variant, but can all be modified for multiple variants
     pars['rel_beta']        = 1.0 # Relative transmissibility varies by variant
@@ -144,7 +134,6 @@
     reset_layer_pars(pars)
     if set_prognoses: # If not set here, gets set when the population is initialized
         pars['prognoses'] = get_prognoses(pars['prog_by_age'], version=version) # Default to age-specific prognoses
-
 
     # If version is specified, load old parameters
     if version is not None:
@@ -525,11 +514,7 @@
             b117   = 1/1.12,
             b1351  = 1/4.7,
             p1     = 1/8.6, # Assumption, no data available yet
-<<<<<<< HEAD
             b16172 = 1/6.2, # Assumption, no data available yet
-=======
-            b16172 = 1/1.4, # https://www.globaltimes.cn/page/202108/1230741.shtml
->>>>>>> 7ed776df
         ),
 
         sinopharm = dict(
@@ -552,26 +537,9 @@
     Define the parameters for each vaccine
     '''
 
-<<<<<<< HEAD
     pars = dict(
 
         default = dict(
-=======
-    # Default vaccine NAb efficacy is nearly identical to nab_eff for infection -- only alpha_inf differs. Values derived from fit to data
-    vaccine_nab_eff = dict(
-        alpha_inf      =  1.08,
-        beta_inf       =  0.967,
-        alpha_symp_inf = -0.739,
-        beta_symp_inf  =  0.038,
-        alpha_sev_symp = -0.014,
-        beta_sev_symp  =  0.079,
-    )
-
-    pars = dict(
-
-        default = dict(
-            nab_eff   = sc.dcp(vaccine_nab_eff), # Efficacy of NAbs of this vaccine
->>>>>>> 7ed776df
             nab_init  = dict(dist='normal', par1=0, par2=2), # Initial distribution of NAbs
             nab_boost = 2, # Factor by which a dose increases existing NABs
             doses     = 1, # Number of doses for this vaccine
@@ -579,10 +547,6 @@
         ),
 
         pfizer = dict(
-<<<<<<< HEAD
-=======
-            nab_eff   = sc.dcp(vaccine_nab_eff),
->>>>>>> 7ed776df
             nab_init  = dict(dist='normal', par1=-1, par2=2),
             nab_boost = 4,
             doses     = 2,
@@ -590,10 +554,6 @@
         ),
 
         moderna = dict(
-<<<<<<< HEAD
-=======
-            nab_eff   = sc.dcp(vaccine_nab_eff),
->>>>>>> 7ed776df
             nab_init  = dict(dist='normal', par1=-1, par2=2),
             nab_boost = 8,
             doses     = 2,
@@ -601,10 +561,6 @@
         ),
 
         az = dict(
-<<<<<<< HEAD
-=======
-            nab_eff   = sc.dcp(vaccine_nab_eff),
->>>>>>> 7ed776df
             nab_init  = dict(dist='normal', par1=-1.5, par2=2),
             nab_boost = 2,
             doses     = 2,
@@ -612,10 +568,6 @@
         ),
 
         jj = dict(
-<<<<<<< HEAD
-=======
-            nab_eff   = sc.dcp(vaccine_nab_eff),
->>>>>>> 7ed776df
             nab_init  = dict(dist='normal', par1=1, par2=2),
             nab_boost = 3,
             doses     = 1,
@@ -623,10 +575,6 @@
         ),
 
         novavax = dict(
-<<<<<<< HEAD
-=======
-            nab_eff   = sc.dcp(vaccine_nab_eff),
->>>>>>> 7ed776df
             nab_init  = dict(dist='normal', par1=-0.9, par2=2),
             nab_boost = 3,
             doses     = 2,
@@ -634,10 +582,6 @@
         ),
 
         sinovac = dict(
-<<<<<<< HEAD
-=======
-            nab_eff   = sc.dcp(vaccine_nab_eff),
->>>>>>> 7ed776df
             nab_init  = dict(dist='normal', par1=-2, par2=2),
             nab_boost = 2,
             doses     = 2,
@@ -645,12 +589,7 @@
         ),
 
         sinopharm = dict(
-<<<<<<< HEAD
             nab_init  = dict(dist='normal', par1=-1, par2=2),
-=======
-            nab_eff   = sc.dcp(vaccine_nab_eff),
-            nab_init  = dict(dist='normal', par1=-0.9, par2=2),
->>>>>>> 7ed776df
             nab_boost = 2,
             doses     = 2,
             interval  = 21,
