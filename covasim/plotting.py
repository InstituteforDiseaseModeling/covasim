--- conflicted
+++ resolved
@@ -250,16 +250,10 @@
         # Automatically configure the axis with default option
         cv.date_formatter(sim=sim, ax=ax) s
 
-<<<<<<< HEAD
-        formatter = cv.date_formatter(start_day='2020-04-04', dateformat='%Y-%m-%d') # Manually configure
-        ax.xaxis.set_major_formatter(formatter)
-
-=======
         # Manually configure
         ax = pl.subplot(111)
         ax.plot(np.arange(60), np.random.random(60))
         formatter = cv.date_formatter(start_day='2020-04-04', interval=7, start='2020-05-01', end=50, dateformat='%Y-%m-%d', ax=ax)
->>>>>>> a07c0210
     '''
 
     # Set the default -- "Mar-01"
