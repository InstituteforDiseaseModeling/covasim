--- conflicted
+++ resolved
@@ -261,15 +261,9 @@
 
     @ticker.FuncFormatter
     def mpl_formatter(x, pos):
-<<<<<<< HEAD
-        if sc.isnumber(x):
+        if sc.isnumber(x): # If the axis doesn't have date units
             return (start_day + dt.timedelta(days=int(x))).strftime(dateformat)
-        else:
-=======
-        if sc.isnumber(x): # If the axis doesn't have date units
-            return (start_day + dt.timedelta(days=x)).strftime(dateformat)
         else: # If the axis does
->>>>>>> d38d156b
             return x.strftime(dateformat)
 
     if ax is not None:
