--- conflicted
+++ resolved
@@ -122,7 +122,7 @@
     el: '#app',
 
     components: {
-        'plotly-chart': PlotlyChart
+        'plotly-chart': PlotlyChart,
     },
 
     data() {
@@ -258,16 +258,10 @@
 
             // Run a a single sim
             try {
-<<<<<<< HEAD
-                const sim_pars = {...this.sim_pars};
-                sim_pars.n_days = this.sim_length;
                 if(this.input.blob === null){
                     this.input.remote_file = null
                 }
-                const response = await sciris.rpc('run_sim', [sim_pars, this.epi_pars, this.intervention_pars, this.input.remote_file, this.show_animation]);
-=======
-                const response = await sciris.rpc('run_sim', [this.sim_pars, this.epi_pars, this.intervention_pars, this.show_animation, this.sim_length.best]);
->>>>>>> cb07a69a
+                const response = await sciris.rpc('run_sim', [this.sim_pars, this.epi_pars, this.intervention_pars, this.input.remote_file, this.show_animation, this.sim_length.best]);
                 this.result.graphs = response.data.graphs;
                 this.result.files = response.data.files;
                 this.result.summary = response.data.summary;
