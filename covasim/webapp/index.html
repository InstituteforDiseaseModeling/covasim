--- conflicted
+++ resolved
@@ -135,50 +135,6 @@
             <button class="btn btn-block" v-b-toggle.intervention>Interventions</button>
           </div>
           <b-collapse visible id="intervention">
-<<<<<<< HEAD
-            <div class="card-body">
-              <plotly-chart v-if="intervention_figs && intervention_figs.id" :graph="intervention_figs" :key="intervention_figs.id" ></plotly-chart>
-              <b-tabs content-class="mt-3" fill>
-                <b-tab no-body :title="scenario.formTitle" v-for="(scenario, scenarioKey, index) in interventionTableConfig">
-                    <b-card-title>{{scenario.formTitle}}</b-card-title>
-                    <template>
-                        <form @submit.prevent="(e) => addIntervention(scenarioKey, e)">
-                            <div class="form-group">
-                              <div class="input-group mb-3">
-                                <template v-for="field in scenario.fields">
-                                  <input max="180" min="1" :placeholder="field.label" :name="field.key" :aria-label="field.label" class="form-control" v-if="field.type !== 'select'" :type="field.type" >
-                                  <select class="form-control" :name="field.key" v-else>
-                                      <option v-for="option in field.options" :value="option.value">{{option.label}}</option>
-                                  </select>
-                                </template>
-                                <div class="input-group-append">
-                                  <button class="btn btn-outline-secondary" type="submit">Add intervention</button>
-                                </div>
-                              </div>
-                            </div>
-                          </form>
-                          <span aria-live="assertive" v-if="scenarioError[scenarioKey]" class="text-danger form-error">{{scenarioError[scenarioKey]}}</span>
-                          <div v-if="intervention_pars[scenarioKey] && intervention_pars[scenarioKey].length > 0">
-                            <table class="table">
-                              <thead>
-                                <tr>
-                                  <th scope="col" v-for="field in scenario.fields">{{field.label}}</th>
-                                  <th scope="col"> </th>
-                                </tr>
-                              </thead>
-                              <tbody>
-                                <tr v-for="(intervention, index) in intervention_pars[scenarioKey]">
-                                  <th v-for="field in scenario.fields" scope="row">{{intervention[field.key]}}</th>
-                                  <td><button @click="deleteIntervention(scenarioKey, index)" class="btn btn-outline-secondary" type="button">Delete</button></td>
-                                </tr>
-                              </tbody>
-                            </table>
-                          </div>
-                    </template>
-                </b-tab>
-              </b-tabs>
-            </div>
-=======
             <plotly-chart v-if="intervention_figs && intervention_figs.id" :graph="intervention_figs" :key="intervention_figs.id" ></plotly-chart>
             <b-card no-body class="border-0 rounded-0">
               <b-tabs fill card>
@@ -228,7 +184,6 @@
                 </template>
               </b-tabs>
             </b-card>
->>>>>>> 7865fe0b
           </b-collapse>
         </div>
         <div class="card mb-3">
