--- conflicted
+++ resolved
@@ -150,18 +150,11 @@
     This function updates the peak NAb level for individuals when a NAb boosting event occurs.
     NAbs can come from a natural infection or vaccination and the peak level depends on if there
     is prior immunity:
-<<<<<<< HEAD
-=======
-
->>>>>>> 3860fd8b
         1) a natural infection. If individual has no existing NAbs, draw from distribution
         depending upon symptoms. If individual has existing NAbs, multiply booster impact
         2) initial vaccination. If individual has no existing NAb, draw from distribution
         depending upon vaccine source. If individual has existing NAbs, multiply booster impact
-<<<<<<< HEAD
-=======
-
->>>>>>> 3860fd8b
+
     Additionally, for people with no prior immunity and with natural infection, the peak NAb
     is scaled by whether or not the person develops symptoms.
 
