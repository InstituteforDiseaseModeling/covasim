--- conflicted
+++ resolved
@@ -289,11 +289,7 @@
         sim['immunity'] = immunity
 
     # Next, precompute the NAb kinetics and store these for access during the sim
-<<<<<<< HEAD
     sim['nab_kin'] = precompute_waning(length=sim.npts, pars=sim['nab_decay'])
-=======
-    sim['nab_kin'] = precompute_waning(length=sim['n_days']+1, pars=sim['nab_decay'])
->>>>>>> 376096d2
 
     return
 
