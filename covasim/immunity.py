--- conflicted
+++ resolved
@@ -299,29 +299,23 @@
 
     return
 
-<<<<<<< HEAD
-
-def check_immunity(people):
-    """
-=======
 def check_immunity(people, variants=None):
     '''
->>>>>>> 7c29040e
     Calculate people's immunity on this timestep from prior infections + vaccination. Calculates effective NAbs by
     weighting individuals NAbs by source and then calculating efficacy.
 
     There are two fundamental sources of immunity:
 
-<<<<<<< HEAD
-           (1) prior exposure: degree of protection depends on variant, prior symptoms, and time since recovery
-           (2) vaccination: degree of protection depends on variant, vaccine, and time since vaccination
-
-    """
+        (1) prior exposure: degree of protection depends on variant, prior symptoms, and time since recovery
+        (2) vaccination: degree of protection depends on variant, vaccine, and time since vaccination
+    '''
 
     # Handle parameters and indices
     pars = people.pars
-
-    for variant in range(pars["n_variants"]):
+    if variants is None:
+        variants = range(pars['n_variants'])
+
+    for variant in variants:
 
         natural_imm = np.zeros(len(people))
         vaccine_imm = np.zeros(len(people))
@@ -356,45 +350,6 @@
         people.sus_imm[variant, :] = cvimm.calc_VE(effective_nabs, "sus", nab_eff)
         people.symp_imm[variant, :] = cvimm.calc_VE(effective_nabs, "symp", nab_eff)
         people.sev_imm[variant, :] = cvimm.calc_VE(effective_nabs, "sev", nab_eff)
-=======
-        (1) prior exposure: degree of protection depends on variant, prior symptoms, and time since recovery
-        (2) vaccination: degree of protection depends on variant, vaccine, and time since vaccination
-    '''
-
-    # Handle parameters and indices
-    pars = people.pars
-    if variants is None:
-        variants = range(pars['n_variants'])
-
-    for variant in variants:
-        immunity = pars['immunity'][variant, :]  # cross-immunity/own-immunity scalars to be applied to NAb level before computing efficacy
-        nab_eff = pars['nab_eff']
-        imm = np.ones(len(people))
-        date_rec = people.date_recovered  # Date recovered
-        is_vacc = cvu.true(people.vaccinated)  # Vaccinated
-        vacc_source = people.vaccine_source[is_vacc]
-        was_inf = cvu.true(people.t >= people.date_recovered)  # Had a previous exposure, now recovered
-        was_inf_same = cvu.true((people.recovered_variant == variant) & (people.t >= date_rec))  # Had a previous exposure to the same variant, now recovered
-        was_inf_diff = np.setdiff1d(was_inf, was_inf_same)  # Had a previous exposure to a different variant, now recovered
-        variant_was_inf_diff = people.recovered_variant[was_inf_diff]
-        variant_was_inf_diff = variant_was_inf_diff.astype(cvd.default_int)
-
-        imm[was_inf_same] = immunity[variant]
-        imm[was_inf_diff] = [immunity[i] for i in variant_was_inf_diff]
-        if len(is_vacc) and len(pars['vaccine_pars']):  # if using simple_vaccine, do not apply
-            vx_pars = pars['vaccine_pars']
-            vx_map = pars['vaccine_map']
-            var_key = pars['variant_map'][variant]
-            imm_arr = np.zeros(max(vx_map.keys()) + 1)
-            for num, key in vx_map.items():
-                imm_arr[num] = vx_pars[key][var_key]
-            imm[is_vacc] = imm_arr[vacc_source]
-
-        effective_nabs = people.nab * imm
-        people.sus_imm[variant, :] = calc_VE(effective_nabs, 'sus', nab_eff)
-        people.symp_imm[variant, :] = calc_VE(effective_nabs, 'symp', nab_eff)
-        people.sev_imm[variant, :] = calc_VE(effective_nabs, 'sev', nab_eff)
->>>>>>> 7c29040e
 
     return
 
