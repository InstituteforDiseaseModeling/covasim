--- conflicted
+++ resolved
@@ -1266,6 +1266,7 @@
             scatter_args (dict): Dictionary of kwargs to be passed to pl.scatter()
             axis_args    (dict): Dictionary of kwargs to be passed to pl.subplots_adjust()
             legend_args  (dict): Dictionary of kwargs to be passed to pl.legend(); if show_legend=False, do not show
+            date_args    (dict): Control how the x-axis (dates) are shown (see below for explanation)
             show_args    (dict): Control which "extras" get shown: uncertainty bounds, data, interventions, ticks, and the legend
             mpl_args     (dict): Dictionary of kwargs to be passed to Matplotlib; options are dpi, fontsize, and fontfamily
             n_cols       (int):  Number of columns of subpanels to use for subplot
@@ -1282,8 +1283,6 @@
             ax           (axes): Axes instance to plot into
             kwargs       (dict): Parsed among figure, plot, scatter, date, and other settings (will raise an error if not recognized)
 
-<<<<<<< HEAD
-=======
         The optional dictionary "date_args" allows several settings for controlling
         how the x-axis of plots are shown, if this axis is dates. These options are:
 
@@ -1294,7 +1293,6 @@
             - ``start``:      the first day to plot
             - ``end``:        the last day to plot
 
->>>>>>> c08f795a
         Returns:
             fig: Figure handle
 
@@ -1303,12 +1301,9 @@
             sim = cv.Sim()
             sim.run()
             sim.plot()
-<<<<<<< HEAD
-=======
 
         New in version 2.1.0: argument passing, date_args, and mpl_args
         New in version 3.1.2: updated date arguments
->>>>>>> c08f795a
         '''
         fig = cvplt.plot_sim(sim=self, *args, **kwargs)
         return fig
