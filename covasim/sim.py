'''
Defines the Sim class, Covasim's core class.
'''

#%% Imports
import numpy as np
import pandas as pd
import sciris as sc
from . import utils as cvu
from . import misc as cvm
from . import base as cvb
from . import defaults as cvd
from . import parameters as cvpar
from . import population as cvpop
from . import plotting as cvplt
from . import interventions as cvi
from . import immunity as cvimm
from . import analysis as cva

# Almost everything in this file is contained in the Sim class
__all__ = ['Sim', 'diff_sims', 'AlreadyRunError']


class Sim(cvb.BaseSim):
    '''
    The Sim class handles the running of the simulation: the creation of the
    population and the dynamics of the epidemic. This class handles the mechanics
    of the actual simulation, while BaseSim takes care of housekeeping (saving,
    loading, exporting, etc.). Please see the BaseSim class for additional methods.

    Args:
        pars     (dict):   parameters to modify from their default values
        datafile (str/df): filename of (Excel, CSV) data file to load, or a pandas dataframe of the data
        datacols (list):   list of column names of the data to load
        label    (str):    the name of the simulation (useful to distinguish in batch runs)
        simfile  (str):    the filename for this simulation, if it's saved (default: creation date)
        popfile  (str):    the filename to load/save the population for this simulation
        load_pop (bool):   whether to load the population from the named file
        save_pop (bool):   whether to save the population to the named file
        version  (str):    if supplied, use default parameters from this version of Covasim instead of the latest
        kwargs   (dict):   passed to make_pars()

    **Examples**::

        sim = cv.Sim()
        sim = cv.Sim(pop_size=10e3, datafile='my_data.xlsx')
    '''

    def __init__(self, pars=None, datafile=None, datacols=None, label=None, simfile=None,
                 popfile=None, load_pop=False, save_pop=False, version=None, **kwargs):

        # Set attributes
        self.label         = label    # The label/name of the simulation
        self.created       = None     # The datetime the sim was created
        self.simfile       = simfile  # The filename of the sim
        self.datafile      = datafile # The name of the data file
        self.popfile       = popfile  # The population file
        self.load_pop      = load_pop # Whether to load the population
        self.save_pop      = save_pop # Whether to save the population
        self.data          = None     # The actual data
        self.popdict       = None     # The population dictionary
        self.t             = None     # The current time in the simulation (during execution); outside of sim.step(), its value corresponds to next timestep to be computed
        self.people        = None     # Initialize these here so methods that check their length can see they're empty
        self.results       = {}       # For storing results
        self.summary       = None     # For storing a summary of the results
        self.initialized   = False    # Whether or not initialization is complete
        self.complete      = False    # Whether a simulation has completed running
        self.results_ready = False    # Whether or not results are ready
        self._default_ver  = version  # Default version of parameters used
        self._orig_pars    = None     # Store original parameters to optionally restore at the end of the simulation

        # Make default parameters (using values from parameters.py)
        default_pars = cvpar.make_pars(version=version) # Start with default pars
        super().__init__(default_pars) # Initialize and set the parameters as attributes

        # Now update everything
        self.set_metadata(simfile)  # Set the simulation date and filename
        self.update_pars(pars, defaults=default_pars, **kwargs)   # Update the parameters, if provided
        self.load_data(datafile, datacols) # Load the data, if provided
        if self.load_pop:
            self.load_population(popfile)  # Load the population, if provided

        return


    def load_data(self, datafile=None, datacols=None, verbose=None, **kwargs):
        ''' Load the data to calibrate against, if provided '''
        if verbose is None:
            verbose = self['verbose']
        self.datafile = datafile # Store this
        if datafile is not None: # If a data file is provided, load it
            self.data = cvm.load_data(datafile=datafile, columns=datacols, verbose=verbose, start_day=self['start_day'], **kwargs)

        return


    def initialize(self, reset=False, **kwargs):
        '''
        Perform all initializations, including validating the parameters, setting
        the random number seed, creating the results structure, initializing the
        people, validating the layer parameters (which requires the people),
        and initializing the interventions.

        Args:
            reset (bool): whether or not to reset people even if they already exist
            kwargs (dict): passed to init_people
        '''
        self.t = 0  # The current time index
        self.validate_pars() # Ensure parameters have valid values
        self.set_seed() # Reset the random seed before the population is created
        self.init_strains() # ...and the strains....
        self.init_immunity() # ... and information about immunity/cross-immunity.
        self.init_results() # After initializing the strain, create the results structure
        self.init_people(save_pop=self.save_pop, load_pop=self.load_pop, popfile=self.popfile, reset=reset, **kwargs) # Create all the people (slow)
        self.init_interventions()  # Initialize the interventions...
        self.init_vaccines() # Initialize vaccine information
        self.init_analyzers()  # ...and the analyzers...
        self.validate_layer_pars() # Once the population is initialized, validate the layer parameters again
        self.set_seed() # Reset the random seed again so the random number stream is consistent
        self.initialized   = True
        self.complete      = False
        self.results_ready = False
        return self


    def layer_keys(self):
        '''
        Attempt to retrieve the current layer keys, in the following order: from
        the people object (for an initialized sim), from the popdict (for one in
        the process of being initialized), from the beta_layer parameter (for an
        uninitialized sim), or by assuming a default (if none of the above are
        available).
        '''
        try:
            keys = list(self['beta_layer'].keys()) # Get keys from beta_layer since the "most required" layer parameter
        except: # pragma: no cover
            keys = []
        return keys


    def reset_layer_pars(self, layer_keys=None, force=False):
        '''
        Reset the parameters to match the population.

        Args:
            layer_keys (list): override the default layer keys (use stored keys by default)
            force (bool): reset the parameters even if they already exist
        '''
        if layer_keys is None:
            if self.people is not None: # If people exist
                layer_keys = self.people.contacts.keys()
            elif self.popdict is not None:
                layer_keys = self.popdict['layer_keys']
        cvpar.reset_layer_pars(self.pars, layer_keys=layer_keys, force=force)
        return


    def validate_layer_pars(self):
        '''
        Handle layer parameters, since they need to be validated after the population
        creation, rather than before.
        '''

        # First, try to figure out what the layer keys should be and perform basic type checking
        layer_keys = self.layer_keys()
        layer_pars = cvpar.layer_pars # The names of the parameters that are specified by layer
        for lp in layer_pars:
            val = self[lp]
            if sc.isnumber(val): # It's a scalar instead of a dict, assume it's all contacts
                self[lp] = {k:val for k in layer_keys}

        # Handle key mismatches
        for lp in layer_pars:
            lp_keys = set(self.pars[lp].keys())
            if not lp_keys == set(layer_keys):
                errormsg = 'At least one layer parameter is inconsistent with the layer keys; all parameters must have the same keys:'
                errormsg += f'\nsim.layer_keys() = {layer_keys}'
                for lp2 in layer_pars: # Fail on first error, but re-loop to list all of them
                    errormsg += f'\n{lp2} = ' + ', '.join(self.pars[lp2].keys())
                raise sc.KeyNotFoundError(errormsg)

        # Handle mismatches with the population
        if self.people is not None:
            pop_keys = set(self.people.contacts.keys())
            if pop_keys != set(layer_keys): # pragma: no cover
                errormsg = f'Please update your parameter keys {layer_keys} to match population keys {pop_keys}. You may find sim.reset_layer_pars() helpful.'
                raise sc.KeyNotFoundError(errormsg)

        return


    def validate_pars(self, validate_layers=True):
        '''
        Some parameters can take multiple types; this makes them consistent.

        Args:
            validate_layers (bool): whether to validate layer parameters as well via validate_layer_pars() -- usually yes, except during initialization
        '''

        # Handle types
        for key in ['pop_size', 'pop_infected', 'pop_size']:
            try:
                self[key] = int(self[key])
            except Exception as E:
                errormsg = f'Could not convert {key}={self[key]} of {type(self[key])} to integer'
                raise ValueError(errormsg) from E

        # Handle start day
        start_day = self['start_day'] # Shorten
        if start_day in [None, 0]: # Use default start day
            start_day = '2020-03-01'
        self['start_day'] = sc.date(start_day)

        # Handle end day and n_days
        end_day = self['end_day']
        n_days = self['n_days']
        if end_day:
            self['end_day'] = sc.date(end_day)
            n_days = sc.daydiff(self['start_day'], self['end_day'])
            if n_days <= 0:
                errormsg = f"Number of days must be >0, but you supplied start={str(self['start_day'])} and end={str(self['end_day'])}, which gives n_days={n_days}"
                raise ValueError(errormsg)
            else:
                self['n_days'] = int(n_days)
        else:
            if n_days:
                self['n_days'] = int(n_days)
                self['end_day'] = self.date(n_days) # Convert from the number of days to the end day
            else:
                errormsg = f'You must supply one of n_days and end_day, not "{n_days}" and "{end_day}"'
                raise ValueError(errormsg)

        # Handle population data
        popdata_choices = ['random', 'hybrid', 'clustered', 'synthpops']
        choice = self['pop_type']
        if choice and choice not in popdata_choices: # pragma: no cover
            choicestr = ', '.join(popdata_choices)
            errormsg = f'Population type "{choice}" not available; choices are: {choicestr}'
            raise ValueError(errormsg)

        # Handle interventions, analyzers, and strains
        self['interventions'] = sc.promotetolist(self['interventions'], keepnone=False)
        for i,interv in enumerate(self['interventions']):
            if isinstance(interv, dict): # It's a dictionary representation of an intervention
                self['interventions'][i] = cvi.InterventionDict(**interv)
        self['analyzers'] = sc.promotetolist(self['analyzers'], keepnone=False)
        self['strains'] = sc.promotetolist(self['strains'], keepnone=False)

        # Optionally handle layer parameters
        if validate_layers:
            self.validate_layer_pars()

        # Handle verbose
        if self['verbose'] == 'brief':
            self['verbose'] = -1
        if not sc.isnumber(self['verbose']): # pragma: no cover
            errormsg = f'Verbose argument should be either "brief", -1, or a float, not {type(self["verbose"])} "{self["verbose"]}"'
            raise ValueError(errormsg)

        return


    def init_results(self):
        '''
        Create the main results structure.
        We differentiate between flows, stocks, and cumulative results
        The prefix "new" is used for flow variables, i.e. counting new events (infections/deaths/recoveries) on each timestep
        The prefix "n" is used for stock variables, i.e. counting the total number in any given state (sus/inf/rec/etc) on any particular timestep
        The prefix "cum" is used for cumulative variables, i.e. counting the total number that have ever been in a given state at some point in the sim
        Note that, by definition, n_dead is the same as cum_deaths and n_recovered is the same as cum_recoveries, so we only define the cumulative versions
        '''

        def init_res(*args, **kwargs):
            ''' Initialize a single result object '''
            output = cvb.Result(*args, **kwargs, npts=self.npts)
            return output

        dcols = cvd.get_colors() # Get default colors
        strain_cols = cvd.get_strain_colors()

        # Flows and cumulative flows
        for key,label in cvd.result_flows.items():
            self.results[f'cum_{key}'] = init_res(f'Cumulative {label}', color=dcols[key], strain_color=strain_cols, total_strains=self['total_strains'])  # Cumulative variables -- e.g. "Cumulative infections"

        for key,label in cvd.result_flows.items(): # Repeat to keep all the cumulative keys together
            self.results[f'new_{key}'] = init_res(f'Number of new {label}', color=dcols[key], strain_color=strain_cols, total_strains=self['total_strains']) # Flow variables -- e.g. "Number of new infections"

        # Stock variables
        for key,label in cvd.result_stocks.items():
            self.results[f'n_{key}'] = init_res(label, color=dcols[key], strain_color=strain_cols, total_strains=self['total_strains'])

        # Other variables
        self.results['n_alive']                 = init_res('Number of people alive', scale=False)
        self.results['n_preinfectious']         = init_res('Number preinfectious', scale=False, color=dcols.exposed)
        #self.results['n_removed']               = init_res('Number removed', scale=False, color=dcols.recovered)
        self.results['prevalence']              = init_res('Prevalence', scale=False)
        self.results['prevalence_by_strain']    = init_res('Prevalence by strain', scale=False, total_strains=self['total_strains'])
        self.results['incidence']               = init_res('Incidence', scale=False)
        self.results['incidence_by_strain']     = init_res('Incidence by strain', scale=False, total_strains=self['total_strains'])
        self.results['r_eff']                   = init_res('Effective reproduction number', scale=False)
        self.results['doubling_time']           = init_res('Doubling time', scale=False)
        self.results['test_yield']              = init_res('Testing yield', scale=False)
        self.results['rel_test_yield']          = init_res('Relative testing yield', scale=False)
        self.results['share_vaccinated']        = init_res('Share Vaccinated', scale=False)
        self.results['pop_nabs']                = init_res('Population average NAb levels', scale=False, color=dcols.pop_nabs)
        self.results['pop_protection']          = init_res('Population average immunity protection', scale=False, color=dcols.pop_protection)
        self.results['pop_symp_protection']     = init_res('Population average symptomatic immunity protection', scale=False,
                                                  color=dcols.pop_symp_protection)

        # Populate the rest of the results
        if self['rescale']:
            scale = 1
        else:
            scale = self['pop_scale']
        self.rescale_vec   = scale*np.ones(self.npts) # Not included in the results, but used to scale them
        self.results['date'] = self.datevec
        self.results['t']    = self.tvec
        self.results_ready   = False

        return


    def load_population(self, popfile=None, **kwargs):
        '''
        Load the population dictionary from file -- typically done automatically
        as part of sim.initialize(). Supports loading either saved population
        dictionaries (popdicts, file ending .pop by convention), or ready-to-go
        People objects (file ending .ppl by convention). Either object an also be
        supplied directly. Once a population file is loaded, it is removed from
        the Sim object.

        Args:
            popfile (str or obj): if a string, name of the file; otherwise, the popdict or People object to load
            kwargs (dict): passed to sc.makefilepath()
        '''
        # Set the file path if not is provided
        if popfile is None and self.popfile is not None:
            popfile = self.popfile

        # Handle the population (if it exists)
        if popfile is not None:

            # Load from disk or use directly
            if isinstance(popfile, str): # It's a string, assume it's a filename
                filepath = sc.makefilepath(filename=popfile, **kwargs)
                obj = cvm.load(filepath)
                if self['verbose']:
                    print(f'Loading population from {filepath}')
            else:
                obj = popfile # Use it directly

            # Process the input
            if isinstance(obj, dict):
                self.popdict = obj
                n_actual     = len(self.popdict['uid'])
                layer_keys   = self.popdict['layer_keys']
            elif isinstance(obj, cvb.BasePeople):
                self.people = obj
                self.people.set_pars(self.pars) # Replace the saved parameters with this simulation's
                n_actual    = len(self.people)
                layer_keys  = self.people.layer_keys()
            else: # pragma: no cover
                errormsg = f'Cound not interpret input of {type(obj)} as a population file: must be a dict or People object'
                raise ValueError(errormsg)

            # Perform validation
            n_expected = self['pop_size']
            if n_actual != n_expected:
                errormsg = f'Wrong number of people ({n_expected:n} requested, {n_actual:n} actual) -- please change "pop_size" to match or regenerate the file'
                raise ValueError(errormsg)
            self.reset_layer_pars(force=False, layer_keys=layer_keys) # Ensure that layer keys match the loaded population
            self.popfile = None # Once loaded, remove to save memory

        return


    def init_people(self, save_pop=False, load_pop=False, popfile=None, reset=False, verbose=None, **kwargs):
        '''
        Create the people.

        Args:
            save_pop (bool): if true, save the population dictionary to popfile
            load_pop (bool): if true, load the population dictionary from popfile
            popfile   (str): filename to load/save the population
            reset    (bool): whether to regenerate the people even if they already exist
            verbose   (int): detail to print
            kwargs   (dict): passed to cv.make_people()
        '''

        # Handle inputs
        if verbose is None:
            verbose = self['verbose']
        if verbose>0:
            resetstr= ''
            if self.people:
                resetstr = ' (resetting people)' if reset else ' (warning: not resetting sim.people)'
            print(f'Initializing sim{resetstr} with {self["pop_size"]:0n} people for {self["n_days"]} days')
        if load_pop and self.popdict is None:
            self.load_population(popfile=popfile)

        # Actually make the people
        self.people = cvpop.make_people(self, save_pop=save_pop, popfile=popfile, reset=reset, verbose=verbose, **kwargs)
        self.people.initialize() # Fully initialize the people

        # Create the seed infections
        pop_infected_per_strain = cvd.default_int(self['pop_infected']/self['n_strains'])
        for strain in range(self['n_strains']):
            inds = cvu.choose(self['pop_size'], pop_infected_per_strain)
            self.people.infect(inds=inds, layer='seed_infection', strain=strain)
        return


    def init_interventions(self):
        ''' Initialize and validate the interventions '''

        # Initialization
        if self._orig_pars and 'interventions' in self._orig_pars:
            self['interventions'] = self._orig_pars.pop('interventions') # Restore

        for i,intervention in enumerate(self['interventions']):
            if isinstance(intervention, cvi.Intervention):
                intervention.initialize(self)

        # Validation
        trace_ind = np.nan # Index of the tracing intervention(s)
        test_ind = np.nan # Index of the tracing intervention(s)
        for i,intervention in enumerate(self['interventions']):
            if isinstance(intervention, (cvi.contact_tracing)):
                trace_ind = np.fmin(trace_ind, i) # Find the earliest-scheduled tracing intervention
            elif isinstance(intervention, (cvi.test_num, cvi.test_prob)):
                test_ind = np.fmax(test_ind, i) # Find the latest-scheduled testing intervention

        if not np.isnan(trace_ind): # pragma: no cover
            warningmsg = ''
            if np.isnan(test_ind):
                warningmsg = 'Note: you have defined a contact tracing intervention but no testing intervention was found. Unless this is intentional, please define at least one testing intervention.'
            elif trace_ind < test_ind:
                warningmsg = f'Note: contact tracing (index {trace_ind:.0f}) is scheduled before testing ({test_ind:.0f}); this creates a 1-day delay. Unless this is intentional, please reorder the interentions.'
            if self['verbose'] and warningmsg:
                print(warningmsg)

        return

    def finalize_interventions(self):
        for intervention in self['interventions']:
            if isinstance(intervention, cvi.Intervention):
                intervention.finalize(self)

    def init_analyzers(self):
        ''' Initialize the analyzers '''
        if self._orig_pars and 'analyzers' in self._orig_pars:
            self['analyzers'] = self._orig_pars.pop('analyzers') # Restore

        for analyzer in self['analyzers']:
            if isinstance(analyzer, cva.Analyzer):
                analyzer.initialize(self)
        return

<<<<<<< HEAD
    def finalize_analyzers(self):
        for analyzer in self['analyzers']:
            if isinstance(analyzer, cva.Analyzer):
                analyzer.finalize(self)
=======
    def init_strains(self):
        ''' Initialize the strains '''
        if self._orig_pars and 'strains' in self._orig_pars:
            self['strains'] = self._orig_pars.pop('strains') # Restore

        for strain in self['strains']:
            if isinstance(strain, cvimm.Strain):
                strain.initialize(self)

        # Calculate the total number of strains that will be active at some point in the sim
        self['total_strains'] = self['n_strains'] + len(self['strains'])
        return


    def init_immunity(self, create=False):
        ''' Initialize immunity matrices and precompute NAb waning for each strain '''
        cvimm.init_immunity(self, create=create)
        return

    def init_vaccines(self):
        ''' Check if there are any vaccines in simulation, if so initialize vaccine info param'''
        if len(self['vaccines']):
            nv = len(self['vaccines'])
            ns = self['total_strains']

            self['vaccine_info'] = {}
            self['vaccine_info']['rel_imm'] = np.full((nv, ns), np.nan, dtype=cvd.default_float)

            for ind, vacc in enumerate(self['vaccines']):
                self['vaccine_info']['rel_imm'][ind,:] = vacc.rel_imm
                self['vaccine_info']['doses'] = vacc.doses
                self['vaccine_info']['NAb_init'] = vacc.NAb_init
                self['vaccine_info']['NAb_boost'] = vacc.NAb_boost

        return
>>>>>>> a159a69b

    def rescale(self):
        ''' Dynamically rescale the population -- used during step() '''
        if self['rescale']:
            pop_scale = self['pop_scale']
            current_scale = self.rescale_vec[self.t]
            if current_scale < pop_scale: # We have room to rescale
                not_sus_inds = self.people.false('susceptible') # Find everyone not susceptible
                n_not_sus = len(not_sus_inds) # Number of people who are not susceptible
                n_people = len(self.people) # Number of people overall
                current_ratio = n_not_sus/n_people # Current proportion not susceptible
                threshold = self['rescale_threshold'] # Threshold to trigger rescaling
                if current_ratio > threshold: # Check if we've reached point when we want to rescale
                    max_ratio = pop_scale/current_scale # We don't want to exceed the total population size
                    proposed_ratio = max(current_ratio/threshold, self['rescale_factor']) # The proposed ratio to rescale: the rescale factor, unless we've exceeded it
                    scaling_ratio = min(proposed_ratio, max_ratio) # We don't want to scale by more than the maximum ratio
                    self.rescale_vec[self.t:] *= scaling_ratio # Update the rescaling factor from here on
                    n = int(round(n_not_sus*(1.0-1.0/scaling_ratio))) # For example, rescaling by 2 gives n = 0.5*not_sus_inds
                    choices = cvu.choose(max_n=n_not_sus, n=n) # Choose who to make susceptible again
                    new_sus_inds = not_sus_inds[choices] # Convert these back into indices for people
                    self.people.make_susceptible(new_sus_inds) # Make people susceptible again
        return


    def step(self):
        '''
        Step the simulation forward in time. Usually, the user would use sim.run()
        rather than calling sim.step() directly.
        '''

        # Set the time and if we have reached the end of the simulation, then do nothing
        if self.complete:
            raise AlreadyRunError('Simulation already complete (call sim.initialize() to re-run)')

        t = self.t

        # Perform initial operations
        self.rescale() # Check if we need to rescale
        people   = self.people # Shorten this for later use
        people.update_states_pre(t=t) # Update the state of everyone and count the flows
        contacts = people.update_contacts() # Compute new contacts
        hosp_max = people.count('severe')   > self['n_beds_hosp'] if self['n_beds_hosp'] else False # Check for acute bed constraint
        icu_max  = people.count('critical') > self['n_beds_icu']  if self['n_beds_icu']  else False # Check for ICU bed constraint

        # Add strains
        for strain in self['strains']:
            if isinstance(strain, cvimm.Strain):
                strain.apply(self)

        # Apply interventions
        for i,intervention in enumerate(self['interventions']):
            if isinstance(intervention, cvi.Intervention):
                if not intervention.initialized: # pragma: no cover
                    errormsg = f'Intervention {i} (label={intervention.label}, {type(intervention)}) has not been initialized'
                    raise RuntimeError(errormsg)
                intervention.apply(self) # If it's an intervention, call the apply() method
            elif callable(intervention):
                intervention(self) # If it's a function, call it directly
            else: # pragma: no cover
                errormsg = f'Intervention {i} ({intervention}) is neither callable nor an Intervention object'
                raise ValueError(errormsg)

        people.update_states_post() # Check for state changes after interventions

        # Compute viral loads
        frac_time = cvd.default_float(self['viral_dist']['frac_time'])
        load_ratio = cvd.default_float(self['viral_dist']['load_ratio'])
        high_cap = cvd.default_float(self['viral_dist']['high_cap'])
        date_inf = people.date_infectious
        date_rec = people.date_recovered
        date_dead = people.date_dead
        viral_load = cvu.compute_viral_load(t, date_inf, date_rec, date_dead, frac_time, load_ratio, high_cap)

        # Shorten additional useful parameters and indicators that aren't by strain
        sus = people.susceptible
        inf = people.infectious
        symp = people.symptomatic
        diag = people.diagnosed
        quar = people.quarantined

        # Initialize temp storage for strain parameters
        strain_parkeys  = ['rel_beta', 'asymp_factor']
        strain_pars     = dict()
        ns = self['n_strains']  # Shorten number of strains

        # Check NAbs. Take set difference so we don't compute NAbs for anyone currently infected
        has_nabs = np.setdiff1d(cvu.defined(people.init_NAb),cvu.false(sus))
        if len(has_nabs): cvimm.check_nab(t, people, inds=has_nabs)

        # Iterate through n_strains to calculate infections
        for strain in range(ns):

            # Check immunity
            cvimm.check_immunity(people, strain, sus=True)

            # Deal with strain parameters
            for key in strain_parkeys:
                strain_pars[key] = self[key][strain]
            beta = cvd.default_float(self['beta'] * strain_pars['rel_beta'])
            asymp_factor = cvd.default_float(strain_pars['asymp_factor'])

            # Define indices for this strain
            inf_by_this_strain = sc.dcp(inf)
            inf_by_this_strain[cvu.false(people.infectious_strain == strain)] = False

            for lkey, layer in contacts.items():
                p1 = layer['p1']
                p2 = layer['p2']
                betas = layer['beta']

                # Compute relative transmission and susceptibility
                rel_trans = people.rel_trans[:]
                rel_sus = people.rel_sus[:]
                sus_imm = people.sus_imm[strain,:]

                iso_factor = cvd.default_float(self['iso_factor'][lkey])
                quar_factor = cvd.default_float(self['quar_factor'][lkey])
                beta_layer = cvd.default_float(self['beta_layer'][lkey])
                rel_trans, rel_sus = cvu.compute_trans_sus(rel_trans, rel_sus, inf_by_this_strain, sus, beta_layer, viral_load, symp,
                                                           diag, quar, asymp_factor, iso_factor, quar_factor, sus_imm)
                rel_sus = np.float32(rel_sus) # TODO: why doesn't this get returned in this format already?

                # Calculate actual transmission
                for sources, targets in [[p1, p2], [p2, p1]]:  # Loop over the contact network from p1->p2 and p2->p1
                    source_inds, target_inds = cvu.compute_infections(beta, sources, targets, betas, rel_trans, rel_sus)  # Calculate transmission!
                    people.infect(inds=target_inds, hosp_max=hosp_max, icu_max=icu_max, source=source_inds,
                                  layer=lkey, strain=strain)  # Actually infect people

        # Update counts for this time step: stocks
        for key in cvd.result_stocks.keys():
            if 'by_strain' in key or 'by strain' in key:
                for strain in range(ns):
                    self.results[f'n_{key}'][strain][t] = people.count_by_strain(key, strain)
            else:
                self.results[f'n_{key}'][t] = people.count(key)

        # Update counts for this time step: flows
        for key,count in people.flows.items():
            if 'by_strain' in key or 'by strain' in key:
                for strain in range(ns):
                    self.results[key][strain][t] += count[strain]
            else:
                self.results[key][t] += count

        # Update NAb and immunity for this time step
        self.results['pop_nabs'][t] = np.sum(people.NAb[cvu.defined(people.NAb)])/len(people)
        self.results['pop_protection'][t] = np.nanmean(people.sus_imm)
        self.results['pop_symp_protection'][t] = np.nanmean(people.symp_imm)

        # Apply analyzers -- same syntax as interventions
        for i,analyzer in enumerate(self['analyzers']):
            if isinstance(analyzer, cva.Analyzer):
                if not analyzer.initialized: # pragma: no cover
                    errormsg = f'Analyzer {i} (label={analyzer.label}, {type(analyzer)}) has not been initialized'
                    raise RuntimeError(errormsg)
                analyzer.apply(self) # If it's an intervention, call the apply() method
            elif callable(analyzer):
                analyzer(self) # If it's a function, call it directly
            else: # pragma: no cover
                errormsg = f'Analyzer {i} ({analyzer}) is neither callable nor an Analyzer object'
                raise ValueError(errormsg)

        # Tidy up
        self.t += 1
        if self.t == self.npts:
            self.complete = True

        return


    def run(self, do_plot=False, until=None, restore_pars=True, reset_seed=True, verbose=None):
        '''
        Run the simulation.

        Args:
            do_plot (bool): whether to plot
            until (int/str): day or date to run until
            restore_pars (bool): whether to make a copy of the parameters before the run and restore it after, so runs are repeatable
            reset_seed (bool): whether to reset the random number stream immediately before run
            verbose (float): level of detail to print, e.g. -1 = one-line output, 0 = no output, 0.1 = print every 10th day, 1 = print every day

        Returns:
            A pointer to the sim object (with results modified in-place)
        '''

        # Initialization steps -- start the timer, initialize the sim and the seed, and check that the sim hasn't been run
        T = sc.tic()

        if not self.initialized:
            self.initialize()
            self._orig_pars = sc.dcp(self.pars) # Create a copy of the parameters, to restore after the run, in case they are dynamically modified

        if verbose is None:
            verbose = self['verbose']

        if reset_seed:
            # Reset the RNG. If the simulation is newly created, then the RNG will be reset by sim.initialize() so the use case
            # for resetting the seed here is if the simulation has been partially run, and changing the seed is required
            self.set_seed()

        until = self.npts if until is None else self.day(until)
        if until > self.npts:
            raise AlreadyRunError(f'Requested to run until t={until} but the simulation end is t={self.npts}')

        if self.complete:
            raise AlreadyRunError('Simulation is already complete (call sim.initialize() to re-run)')

        if self.t >= until: # NB. At the start, self.t is None so this check must occur after initialization
            raise AlreadyRunError(f'Simulation is currently at t={self.t}, requested to run until t={until} which has already been reached')

        # Main simulation loop
        while self.t < until:

            # Check if we were asked to stop
            elapsed = sc.toc(T, output=True)
            if self['timelimit'] and elapsed > self['timelimit']:
                sc.printv(f"Time limit ({self['timelimit']} s) exceeded; call sim.finalize() to compute results if desired", 1, verbose)
                return
            elif self['stopping_func'] and self['stopping_func'](self):
                sc.printv("Stopping function terminated the simulation; call sim.finalize() to compute results if desired", 1, verbose)
                return

            # Print progress
            if verbose:
                simlabel = f'"{self.label}": ' if self.label else ''
                string = f'  Running {simlabel}{self.datevec[self.t]} ({self.t:2.0f}/{self.pars["n_days"]}) ({elapsed:0.2f} s) '
                if verbose >= 2:
                    sc.heading(string)
                elif verbose>0:
                    if not (self.t % int(1.0/verbose)):
                        sc.progressbar(self.t+1, self.npts, label=string, length=20, newline=True)

            # Do the heavy lifting -- actually run the model!
            self.step()

        # If simulation reached the end, finalize the results
        if self.complete:
            self.finalize(verbose=verbose, restore_pars=restore_pars)
            sc.printv(f'Run finished after {elapsed:0.2f} s.\n', 1, verbose)
        return self


    def finalize(self, verbose=None, restore_pars=True):
        ''' Compute final results '''

        if self.results_ready:
            # Because the results are rescaled in-place, finalizing the sim cannot be run more than once or
            # otherwise the scale factor will be applied multiple times
            raise AlreadyRunError('Simulation has already been finalized')

        # Scale the results
        for reskey in self.result_keys():
            if 'by_strain' in reskey:
                # resize results to include only active strains
                self.results[reskey].values = self.results[reskey].values[:self['n_strains'], :]
            if self.results[reskey].scale: # Scale the result dynamically
                if 'by_strain' in reskey:
                    self.results[reskey].values = np.einsum('ij,j->ij',self.results[reskey].values,self.rescale_vec)
                else:
                    self.results[reskey].values *= self.rescale_vec

        # Calculate cumulative results
        for key in cvd.result_flows.keys():
            self.results[f'cum_{key}'][:] = np.cumsum(self.results[f'new_{key}'][:],axis=0)
        for key in ['cum_infections','cum_infections_by_strain']:
            self.results[key].values += self['pop_infected']*self.rescale_vec[0] # Include initially infected people

        # Finalize interventions and analyzers
        self.finalize_interventions()
        self.finalize_analyzers()

        # Final settings
        self.results_ready = True # Set this first so self.summary() knows to print the results
        self.t -= 1 # During the run, this keeps track of the next step; restore this be the final day of the sim

        # Perform calculations on results
        self.compute_results(verbose=verbose) # Calculate the rest of the results
        self.results = sc.objdict(self.results) # Convert results to a odicts/objdict to allow e.g. sim.results.diagnoses

        if restore_pars and self._orig_pars:
            preserved = ['analyzers', 'interventions']
            orig_pars_keys = list(self._orig_pars.keys()) # Get a list of keys so we can iterate over them
            for key in orig_pars_keys:
                if key not in preserved:
                    self.pars[key] = self._orig_pars.pop(key) # Restore everything except for the analyzers and interventions

        # Optionally print summary output
        if verbose: # Verbose is any non-zero value
            if verbose>0: # Verbose is any positive number
                self.summarize() # Print medium-length summary of the sim
            else:
                self.brief() # Print brief summary of the sim

        return


    def compute_results(self, verbose=None):
        ''' Perform final calculations on the results '''
        self.compute_states()
        self.compute_yield()
        self.compute_doubling()
        self.compute_r_eff()
        self.compute_summary()
        return


    def compute_states(self):
        '''
        Compute prevalence, incidence, and other states. Prevalence is the current
        number of infected people divided by the number of people who are alive.
        Incidence is the number of new infections per day divided by the susceptible
        population. Also calculates the number of people alive, the number preinfectious,
        the number removed, and recalculates susceptibles to handle scaling.
        '''
        res = self.results
        self.results['n_alive'][:]       = self.scaled_pop_size - res['cum_deaths'][:] # Number of people still alive
        self.results['n_susceptible'][:] = res['n_alive'][:] - res['n_exposed'][:] # Recalculate the number of susceptible people, not agents
        self.results['n_preinfectious'][:] = res['n_exposed'][:] - res['n_infectious'][:] # Calculate the number not yet infectious: exposed minus infectious
#        self.results['n_removed'][:]       = res['cum_recoveries'][:] + res['cum_deaths'][:] # Calculate the number removed: recovered + dead
        self.results['prevalence'][:]    = res['n_exposed'][:]/res['n_alive'][:] # Calculate the prevalence
        self.results['incidence'][:]     = res['new_infections'][:]/res['n_susceptible'][:] # Calculate the incidence
        self.results['incidence_by_strain'][:] = np.einsum('ji,i->ji',res['new_infections_by_strain'][:], 1/res['n_susceptible'][:]) # Calculate the incidence
        self.results['prevalence_by_strain'][:] = np.einsum('ji,i->ji',res['new_infections_by_strain'][:], 1/res['n_alive'][:])  # Calculate the prevalence
        self.results['share_vaccinated'][:] = res['n_vaccinated'][:]/res['n_alive'][:] # Calculate the share vaccinated
        return


    def compute_yield(self):
        '''
        Compute test yield -- number of positive tests divided by the total number
        of tests, also called test positivity rate. Relative yield is with respect
        to prevalence: i.e., how the yield compares to what the yield would be from
        choosing a person at random from the population.
        '''
        # Absolute yield
        res = self.results
        inds = cvu.true(res['new_tests'][:]) # Pull out non-zero numbers of tests
        self.results['test_yield'][inds] = res['new_diagnoses'][inds]/res['new_tests'][inds] # Calculate the yield

        # Relative yield
        inds = cvu.true(res['n_infectious'][:]) # To avoid divide by zero if no one is infectious
        denom = res['n_infectious'][inds] / (res['n_alive'][inds] - res['cum_diagnoses'][inds]) # Alive + undiagnosed people might test; infectious people will test positive
        self.results['rel_test_yield'][inds] = self.results['test_yield'][inds]/denom # Calculate the relative yield
        return


    def compute_doubling(self, window=3, max_doubling_time=30):
        '''
        Calculate doubling time using exponential approximation -- a more detailed
        approach is in utils.py. Compares infections at time t to infections at time
        t-window, and uses that to compute the doubling time. For example, if there are
        100 cumulative infections on day 12 and 200 infections on day 19, doubling
        time is 7 days.

        Args:
            window (float): the size of the window used (larger values are more accurate but less precise)
            max_doubling_time (float): doubling time could be infinite, so this places a bound on it

        Returns:
            doubling_time (array): the doubling time results array
        '''

        cum_infections = self.results['cum_infections'].values
        infections_now = cum_infections[window:]
        infections_prev = cum_infections[:-window]
        use = (infections_prev > 0) & (infections_now > infections_prev)
        doubling_time = window * np.log(2) / np.log(infections_now[use] / infections_prev[use])
        self.results['doubling_time'][:] = np.nan
        self.results['doubling_time'][window:][use] = np.minimum(doubling_time, max_doubling_time)
        return self.results['doubling_time'].values


    def compute_r_eff(self, method='infectious', smoothing=2, window=7):
        '''
        Effective reproduction number based on number of people each person infected.

        Args:
            method (str): 'daily' uses daily infections, 'infectious' counts from the date infectious, 'outcome' counts from the date recovered/dead
            smoothing (int): the number of steps to smooth over for the 'daily' method
            window (int): the size of the window used for 'infectious' and 'outcome' calculations (larger values are more accurate but less precise)

        Returns:
            r_eff (array): the r_eff results array
        '''

        # Initialize arrays to hold sources and targets infected each day
        sources = np.zeros(self.npts)
        targets = np.zeros(self.npts)
        window = int(window)

        # Default method -- calculate the daily infections
        if method == 'daily':

            # Find the dates that everyone became infectious and recovered, and hence calculate infectious duration
            recov_inds   = self.people.defined('date_recovered')
            dead_inds    = self.people.defined('date_dead')
            date_recov   = self.people.date_recovered[recov_inds]
            date_dead    = self.people.date_dead[dead_inds]
            date_outcome = np.concatenate((date_recov, date_dead))
            inds         = np.concatenate((recov_inds, dead_inds))
            date_inf     = self.people.date_infectious[inds]
            mean_inf     = date_outcome.mean() - date_inf.mean()

            # Calculate R_eff as the mean infectious duration times the number of new infectious divided by the number of infectious people on a given day
            raw_values = mean_inf*self.results['new_infections'].values/(self.results['n_infectious'].values+1e-6)
            len_raw = len(raw_values) # Calculate the number of raw values
            if sc.checktype(self['dur'], list): dur_pars = self['dur'][0] # TODO: fix this, need to somehow take all strains into account
            else: dur_pars = self['dur']
            if len_raw >= 3: # Can't smooth arrays shorter than this since the default smoothing kernel has length 3
                initial_period = dur_pars['exp2inf']['par1'] + dur_pars['asym2rec']['par1'] # Approximate the duration of the seed infections for averaging
                initial_period = int(min(len_raw, initial_period)) # Ensure we don't have too many points
                for ind in range(initial_period): # Loop over each of the initial inds
                    raw_values[ind] = raw_values[ind:initial_period].mean() # Replace these values with their average
                values = sc.smooth(raw_values, smoothing)
                values[:smoothing] = raw_values[:smoothing] # To avoid numerical effects, replace the beginning and end with the original
                values[-smoothing:] = raw_values[-smoothing:]
            else:
                values = raw_values

        # Alternate (traditional) method -- count from the date of infection or outcome
        elif method in ['infectious', 'outcome']:

            # Store a mapping from each source to their date
            source_dates = {}

            for t in self.tvec:

                # Sources are easy -- count up the arrays for all the people who became infections on that day
                if method == 'infectious':
                    inds = cvu.true(t == self.people.date_infectious) # Find people who became infectious on this timestep
                elif method == 'outcome':
                    recov_inds = cvu.true(t == self.people.date_recovered) # Find people who recovered on this timestep
                    dead_inds  = cvu.true(t == self.people.date_dead)  # Find people who died on this timestep
                    inds       = np.concatenate((recov_inds, dead_inds))
                sources[t] = len(inds)

                # Create the mapping from sources to dates
                for ind in inds:
                    source_dates[ind] = t

            # Targets are hard -- loop over the transmission tree
            for transdict in self.people.infection_log:
                source = transdict['source']
                if source is not None and source in source_dates: # Skip seed infections and people with e.g. recovery after the end of the sim
                    source_date = source_dates[source]
                    targets[source_date] += 1

                # for ind in inds:
                #     targets[t] += len(self.people.transtree.targets[ind])

            # Populate the array -- to avoid divide-by-zero, skip indices that are 0
            r_eff = np.divide(targets, sources, out=np.full(self.npts, np.nan), where=sources > 0)

            # Use stored weights calculate the moving average over the window of timesteps, n
            num = np.nancumsum(r_eff * sources)
            num[window:] = num[window:] - num[:-window]
            den = np.cumsum(sources)
            den[window:] = den[window:] - den[:-window]
            values = np.divide(num, den, out=np.full(self.npts, np.nan), where=den > 0)

        # Method not recognized
        else: # pragma: no cover
            errormsg = f'Method must be "daily", "infectious", or "outcome", not "{method}"'
            raise ValueError(errormsg)

        # Set the values and return
        self.results['r_eff'].values[:] = values

        return self.results['r_eff'].values


    def compute_gen_time(self):
        '''
        Calculate the generation time (or serial interval). There are two
        ways to do this calculation. The 'true' interval (exposure time to
        exposure time) or 'clinical' (symptom onset to symptom onset).

        Returns:
            gen_time (dict): the generation time results
        '''

        intervals1 = np.zeros(len(self.people))
        intervals2 = np.zeros(len(self.people))
        pos1 = 0
        pos2 = 0
        date_exposed = self.people.date_exposed
        date_symptomatic = self.people.date_symptomatic

        for infection in self.people.infection_log:
            if infection['source'] is not None:
                source_ind = infection['source']
                target_ind = infection['target']
                intervals1[pos1] = date_exposed[target_ind] - date_exposed[source_ind]
                pos1 += 1
                if np.isfinite(date_symptomatic[source_ind]) and np.isfinite(date_symptomatic[target_ind]):
                    intervals2[pos2] = date_symptomatic[target_ind] - date_symptomatic[source_ind]
                    pos2 += 1

        self.results['gen_time'] = {
                'true':         np.mean(intervals1[:pos1]),
                'true_std':     np.std(intervals1[:pos1]),
                'clinical':     np.mean(intervals2[:pos2]),
                'clinical_std': np.std(intervals2[:pos2])}
        return self.results['gen_time']


    def compute_summary(self, full=None, t=None, update=True, output=False, require_run=False):
        '''
        Compute the summary dict and string for the sim. Used internally; see
        sim.summarize() for the user version.

        Args:
            full (bool): whether or not to print all results (by default, only cumulative)
            t (int/str): day or date to compute summary for (by default, the last point)
            update (bool): whether to update the stored sim.summary
            output (bool): whether to return the summary
            require_run (bool): whether to raise an exception if simulations have not been run yet
        '''
        if t is None:
            t = self.day(self.t)

        # Compute the summary
        if require_run and not self.results_ready:
            errormsg = 'Simulation not yet run'
            raise RuntimeError(errormsg)

        summary = sc.objdict()
        for key in self.result_keys():
            if 'by_strain' in key:
                summary[key] = self.results[key][:,t]
                # TODO: the following line rotates the results - do we need this?
                # TODO: the following line rotates the results - do we need this?
                #if len(self.results[key]) < t:
                #    self.results[key].values = np.rot90(self.results[key].values)
            else:
                summary[key] = self.results[key][t]

        # Update the stored state
        if update:
            self.summary = summary

        # Optionally return
        if output:
            return summary
        else:
            return


    def summarize(self, full=False, t=None, output=False):
        '''
        Print a medium-length summary of the simulation, drawing from the last time
        point in the simulation by default. Called by default at the end of a sim run.
        See also sim.disp() (detailed output) and sim.brief() (short output).

        Args:
            full (bool): whether or not to print all results (by default, only cumulative)
            t (int/str): day or date to compute summary for (by default, the last point)
            output (bool): whether to return the summary instead of printing it

        **Examples**::

            sim = cv.Sim(label='Example sim', verbose=0) # Set to run silently
            sim.run() # Run the sim
            sim.summarize() # Print medium-length summary of the sim
            sim.summarize(t=24, full=True) # Print a "slice" of all sim results on day 24
        '''
        # Compute the summary
        summary = self.compute_summary(full=full, t=t, update=False, output=True)

        # Construct the output string
        labelstr = f' "{self.label}"' if self.label else ''
        string = f'Simulation{labelstr} summary:\n'
        for key in self.result_keys():
            if full or key.startswith('cum_') and 'by_strain' not in key:
                string += f'   {summary[key]:5.0f} {self.results[key].name.lower()}\n'

        # Print or return string
        if not output:
            print(string)
        else:
            return string


    def disp(self, output=False):
        '''
        Display a verbose description of a sim. See also sim.summarize() (medium
        length output) and sim.brief() (short output).

        Args:
            output (bool): if true, return a string instead of printing output

        **Example**::

            sim = cv.Sim(label='Example sim', verbose=0) # Set to run silently
            sim.run() # Run the sim
            sim.disp() # Displays detailed output
        '''
        string = self._disp()
        if not output:
            print(string)
        else:
            return string


    def brief(self, output=False):
        '''
        Print a one-line description of a sim. See also sim.disp() (detailed output)
        and sim.summarize() (medium length output). The symbol "⚙" is used to show
        infections, and "☠" is used to show deaths.

        Args:
            output (bool): if true, return a string instead of printing output

        **Example**::

            sim = cv.Sim(label='Example sim', verbose=0) # Set to run silently
            sim.run() # Run the sim
            sim.brief() # Prints one-line output
        '''
        string = self._brief()
        if not output:
            print(string)
        else:
            return string


    def compute_fit(self, output=True, *args, **kwargs):
        '''
        Compute the fit between the model and the data. See cv.Fit() for more
        information.

        Args:
            output (bool): whether or not to return the TransTree; if not, store in sim.results
            args   (list): passed to cv.Fit()
            kwargs (dict): passed to cv.Fit()

        **Example**::

            sim = cv.Sim(datafile=data.csv)
            sim.run()
            fit = sim.compute_fit()
            fit.plot()
        '''
        fit = cva.Fit(self, *args, **kwargs)
        if output:
            return fit
        else:
            self.results.fit = fit
            return


    def make_age_histogram(self, *args, output=True, **kwargs):
        '''
        Calculate the age histograms of infections, deaths, diagnoses, etc. See
        cv.age_histogram() for more information. This can be used alternatively
        to supplying the age histogram as an analyzer to the sim. If used this
        way, it can only record the final time point since the states of each
        person are not saved during the sim.

        Args:
            output (bool): whether or not to return the age histogram; if not, store in sim.results
            args   (list): passed to cv.age_histogram()
            kwargs (dict): passed to cv.age_histogram()

        **Example**::

            sim = cv.Sim()
            sim.run()
            agehist = sim.make_age_histogram()
            agehist.plot()
        '''
        agehist = cva.age_histogram(sim=self, *args, **kwargs)
        if output:
            return agehist
        else: # pragma: no cover
            self.results.agehist = agehist
            return


    def make_transtree(self, *args, output=True, **kwargs):
        '''
        Create a TransTree (transmission tree) object, for analyzing the pattern
        of transmissions in the simulation. See cv.TransTree() for more information.

        Args:
            output (bool): whether or not to return the TransTree; if not, store in sim.results
            args   (list): passed to cv.TransTree()
            kwargs (dict): passed to cv.TransTree()

        **Example**::

            sim = cv.Sim()
            sim.run()
            tt = sim.make_transtree()
        '''
        tt = cva.TransTree(self, *args, **kwargs)
        if output:
            return tt
        else: # pragma: no cover
            self.results.transtree = tt
            return


    def plot(self, *args, **kwargs):
        '''
        Plot the results of a single simulation.

        Args:
            to_plot      (dict): Dict of results to plot; see get_sim_plots() for structure
            do_save      (bool): Whether or not to save the figure
            fig_path     (str):  Path to save the figure
            fig_args     (dict): Dictionary of kwargs to be passed to pl.figure()
            plot_args    (dict): Dictionary of kwargs to be passed to pl.plot()
            scatter_args (dict): Dictionary of kwargs to be passed to pl.scatter()
            axis_args    (dict): Dictionary of kwargs to be passed to pl.subplots_adjust()
            legend_args  (dict): Dictionary of kwargs to be passed to pl.legend(); if show_legend=False, do not show
            date_args    (dict): Control how the x-axis (dates) are shown (see below for explanation)
            show_args    (dict): Control which "extras" get shown: uncertainty bounds, data, interventions, ticks, and the legend
            mpl_args     (dict): Dictionary of kwargs to be passed to Matplotlib; options are dpi, fontsize, and fontfamily
            as_dates     (bool): Whether to plot the x-axis as dates or time points
            dateformat   (str):  Date string format, e.g. '%B %d'
            interval     (int):  Interval between tick marks
            n_cols       (int):  Number of columns of subpanels to use for subplot
            font_size    (int):  Size of the font
            font_family  (str):  Font face
            grid         (bool): Whether or not to plot gridlines
            commaticks   (bool): Plot y-axis with commas rather than scientific notation
            setylim      (bool): Reset the y limit to start at 0
            log_scale    (bool): Whether or not to plot the y-axis with a log scale; if a list, panels to show as log
            do_show      (bool): Whether or not to show the figure
            colors       (dict): Custom color for each result, must be a dictionary with one entry per result key in to_plot
            sep_figs     (bool): Whether to show separate figures for different results instead of subplots
            fig          (fig):  Handle of existing figure to plot into
            ax           (axes): Axes instance to plot into
            kwargs       (dict): Parsed among figure, plot, scatter, date, and other settings (will raise an error if not recognized)

        The optional dictionary "date_args" allows several settings for controlling
        how the x-axis of plots are shown, if this axis is dates. These options are:

            - ``as_dates``:   whether to format them as dates (else, format them as days since the start)
            - ``dateformat``: string format for the date (default %b-%d, e.g. Apr-04)
            - ``interval``:   the number of days between tick marks
            - ``rotation``:   whether to rotate labels
            - ``start_day``:  the first day to plot
            - ``end_day``:    the last day to plot

        Returns:
            fig: Figure handle

        **Example**::

            sim = cv.Sim()
            sim.run()
            sim.plot()

        New in version 2.1.0: argument passing, date_args, and mpl_args
        '''
        fig = cvplt.plot_sim(sim=self, *args, **kwargs)
        return fig


    def plot_result(self, key, *args, **kwargs):
        '''
        Simple method to plot a single result. Useful for results that aren't
        standard outputs. See sim.plot() for explanation of other arguments.

        Args:
            key (str): the key of the result to plot

        Returns:
            fig: Figure handle

        **Example**::

            sim = cv.Sim().run()
            sim.plot_result('r_eff')
        '''
        fig = cvplt.plot_result(sim=self, key=key, *args, **kwargs)
        return fig


def diff_sims(sim1, sim2, skip_key_diffs=False, output=False, die=False):
    '''
    Compute the difference of the summaries of two simulations, and print any
    values which differ.

    Args:
        sim1 (sim/dict): either a simulation object or the sim.summary dictionary
        sim2 (sim/dict): ditto
        skip_key_diffs (bool): whether to skip keys that don't match between sims
        output (bool): whether to return the output as a string (otherwise print)
        die (bool): whether to raise an exception if the sims don't match
        require_run (bool): require that the simulations have been run

    **Example**::

        s1 = cv.Sim(beta=0.01)
        s2 = cv.Sim(beta=0.02)
        s1.run()
        s2.run()
        cv.diff_sims(s1, s2)
    '''

    if isinstance(sim1, Sim):
        sim1 = sim1.compute_summary(update=False, output=True, require_run=True)
    if isinstance(sim2, Sim):
        sim2 = sim2.compute_summary(update=False, output=True, require_run=True)
    for sim in [sim1, sim2]:
        if not isinstance(sim, dict): # pragma: no cover
            errormsg = f'Cannot compare object of type {type(sim)}, must be a sim or a sim.summary dict'
            raise TypeError(errormsg)

    # Compare keys
    keymatchmsg = ''
    sim1_keys = set(sim1.keys())
    sim2_keys = set(sim2.keys())
    if sim1_keys != sim2_keys and not skip_key_diffs: # pragma: no cover
        keymatchmsg = "Keys don't match!\n"
        missing = list(sim1_keys - sim2_keys)
        extra   = list(sim2_keys - sim1_keys)
        if missing:
            keymatchmsg += f'  Missing sim1 keys: {missing}\n'
        if extra:
            keymatchmsg += f'  Extra sim2 keys: {extra}\n'

    # Compare values
    valmatchmsg = ''
    mismatches = {}
    for key in sim2.keys(): # To ensure order
        if key in sim1_keys: # If a key is missing, don't count it as a mismatch
            sim1_val = sim1[key] if key in sim1 else 'not present'
            sim2_val = sim2[key] if key in sim2 else 'not present'
            both_nan = sc.isnumber(sim1_val, isnan=True) and sc.isnumber(sim2_val, isnan=True)
            if sim1_val != sim2_val and not both_nan:
                mismatches[key] = {'sim1': sim1_val, 'sim2': sim2_val}

    if len(mismatches):
        valmatchmsg = '\nThe following values differ between the two simulations:\n'
        df = pd.DataFrame.from_dict(mismatches).transpose()
        diff   = []
        ratio  = []
        change = []
        small_change = 1e-3 # Define a small change, e.g. a rounding error
        for mdict in mismatches.values():
            old = mdict['sim1']
            new = mdict['sim2']
            numeric = sc.isnumber(sim1_val) and sc.isnumber(sim2_val)
            if numeric and old>0:
                this_diff  = new - old
                this_ratio = new/old
                abs_ratio  = max(this_ratio, 1.0/this_ratio)

                # Set the character to use
                if abs_ratio<small_change:
                    change_char = '≈'
                elif new > old:
                    change_char = '↑'
                elif new < old:
                    change_char = '↓'
                else:
                    errormsg = f'Could not determine relationship between sim1={old} and sim2={new}'
                    raise ValueError(errormsg)

                # Set how many repeats it should have
                repeats = 1
                if abs_ratio >= 1.1:
                    repeats = 2
                if abs_ratio >= 2:
                    repeats = 3
                if abs_ratio >= 10:
                    repeats = 4

                this_change = change_char*repeats
            else: # pragma: no cover
                this_diff   = np.nan
                this_ratio  = np.nan
                this_change = 'N/A'

            diff.append(this_diff)
            ratio.append(this_ratio)
            change.append(this_change)

        df['diff'] = diff
        df['ratio'] = ratio
        for col in ['sim1', 'sim2', 'diff', 'ratio']:
            df[col] = df[col].round(decimals=3)
        df['change'] = change
        valmatchmsg += str(df)

    # Raise an error if mismatches were found
    mismatchmsg = keymatchmsg + valmatchmsg
    if mismatchmsg: # pragma: no cover
        if die:
            raise ValueError(mismatchmsg)
        elif output:
            return mismatchmsg
        else:
            print(mismatchmsg)
    else:
        if not output:
            print('Sims match')
    return


class AlreadyRunError(RuntimeError):
    '''
    This error is raised if a simulation is run in such a way that no timesteps
    will be taken. This error is a distinct type so that it can be safely caught
    and ignored if required, but it is anticipated that most of the time, calling
    sim.run() and not taking any timesteps, would be an inadvertent error.
    '''
    pass<|MERGE_RESOLUTION|>--- conflicted
+++ resolved
@@ -456,12 +456,11 @@
                 analyzer.initialize(self)
         return
 
-<<<<<<< HEAD
     def finalize_analyzers(self):
         for analyzer in self['analyzers']:
             if isinstance(analyzer, cva.Analyzer):
                 analyzer.finalize(self)
-=======
+
     def init_strains(self):
         ''' Initialize the strains '''
         if self._orig_pars and 'strains' in self._orig_pars:
@@ -497,7 +496,6 @@
                 self['vaccine_info']['NAb_boost'] = vacc.NAb_boost
 
         return
->>>>>>> a159a69b
 
     def rescale(self):
         ''' Dynamically rescale the population -- used during step() '''
