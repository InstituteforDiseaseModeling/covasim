'''
Numerical utilities for running Covasim
'''

import numba  as nb # For faster computations
import numpy  as np # For numerics
import pandas as pd # Used for pd.unique() (better than np.unique())


#%% Sampling and seed methods

__all__ = ['sample', 'set_seed']


def sample(dist=None, par1=None, par2=None, size=None):
    '''
    Draw a sample from the distribution specified by the input.

    Args:
        dist (str):   the distribution to sample from
        par1 (float): the "main" distribution parameter (e.g. mean)
        par2 (float): the "secondary" distribution parameter (e.g. std)
        size (int):   the number of samples (default=1)

    Returns:
        A length N array of samples

    **Examples**
    ::

        sample() # returns Unif(0,1)
        sample(dist='normal', par1=3, par2=0.5) # returns Normal(μ=3, σ=0.5)

    Notes:
        Lognormal distributions are parameterized with reference to the underlying normal distribution (see:
        https://docs.scipy.org/doc/numpy-1.14.0/reference/generated/numpy.random.lognormal.html), but this
        function assumes the user wants to specify the mean and variance of the lognormal distribution.
    '''

    choices = [
        'uniform',
        'normal',
        'lognormal',
        'normal_pos',
        'normal_int',
        'lognormal_int',
        'neg_binomial'
        ]

    # Compute distribution parameters and draw samples
    # NB, if adding a new distribution, also add to choices above
    if   dist == 'uniform':       samples = np.random.uniform(low=par1, high=par2, size=size)
    elif dist == 'normal':        samples = np.random.normal(loc=par1, scale=par2, size=size)
    elif dist == 'normal_pos':    samples = np.abs(np.random.normal(loc=par1, scale=par2, size=size))
    elif dist == 'normal_int':    samples = np.round(np.abs(np.random.normal(loc=par1, scale=par2, size=size)))
    elif dist in ['lognormal', 'lognormal_int']:
        mean  = np.log(par1**2 / np.sqrt(par2 + par1**2)) # Computes the mean of the underlying normal distribution
        sigma = np.sqrt(np.log(par2/par1**2 + 1)) # Computes sigma for the underlying normal distribution
        samples = np.random.lognormal(mean=mean, sigma=sigma, size=size)
        if dist == 'lognormal_int': samples = np.round(samples)
    elif dist == 'neg_binomial':  samples = np.random.negative_binomial(n=par1, p=par2, size=size)
    else:
        choicestr = '\n'.join(choices)
        errormsg = f'The selected distribution "{dist}" is not implemented; choices are: {choicestr}'
        raise NotImplementedError(errormsg)

    return samples


def set_seed(seed=None):
    ''' Reset the random seed -- complicated because of Numba '''

    @nb.njit((nb.int32,))
    def set_seed_numba(seed):
        return np.random.seed(seed)

    def set_seed_regular(seed):
        return np.random.seed(seed)

    # Dies if a float is given
    if seed is not None:
        seed = int(seed)

    set_seed_regular(seed) # If None, reinitializes it
    if seed is None: # Numba can't accept a None seed, so use our just-reinitialized Numpy stream to generate one
        seed = np.random.randint(1e9)
    set_seed_numba(seed)

    return


#%% Simple array operations
__all__ += ['true', 'false', 'defined',
            'itrue', 'ifalse', 'idefined',
            'itruei', 'ifalsei', 'idefinedi',
            ]


def true(arr):
    ''' Returns the indices of the values of the array that are true '''
    return arr.nonzero()[0]

def false(arr):
    ''' Returns the indices of the values of the array that are false '''
    return (~arr).nonzero()[0]

def defined(arr):
    ''' Returns the indices of the values of the array that are not-nan '''
    return (~np.isnan(arr)).nonzero()[0]

def itrue(arr, inds):
    ''' Returns the indices that are true in the array -- name is short for indices[true] '''
    return inds[arr]

def ifalse(arr, inds):
    ''' Returns the indices that are true in the array -- name is short for indices[false] '''
    return inds[~arr]

def idefined(arr, inds):
    ''' Returns the indices that are true in the array -- name is short for indices[defined] '''
    return inds[~np.isnan(arr)]

def itruei(arr, inds):
    ''' Returns the indices that are true in the array -- name is short for indices[true[indices]] '''
    return inds[arr[inds]]

def ifalsei(arr, inds):
    ''' Returns the indices that are false in the array -- name is short for indices[false[indices]] '''
    return inds[~arr[inds]]

def idefinedi(arr, inds):
    ''' Returns the indices that are defined in the array -- name is short for indices[defined[indices]] '''
    return inds[~np.isnan(arr[inds])]



#%% Probabilities -- mostly not jitted since performance gain is minimal

__all__ += ['binomial_arr', 'multinomial', 'poisson', 'binomial_filter', 'choose', 'choose_r', 'choose_w']


def n_binomial(prob, n):
    ''' Perform n binomial (Bernolli) trials -- return boolean array '''
    return np.random.random(n) < prob

def binomial_arr(prob_arr):
    ''' Binomial (Bernoulli) trials each with different probabilities -- return boolean array '''
    return np.random.random(len(prob_arr)) < prob_arr

<<<<<<< HEAD
@nb.njit((nb.float64[:], nb.int64[:]))
def bfl(proba, arr):
    ''' Like bf, only instead of single probability, accept array of probailities '''
    return list(arr[(np.random.random(len(arr)) < proba).nonzero()[0]])

@nb.njit((nb.float64[:], nb.int64))
def mt(probs, repeats):
=======

def multinomial(probs, repeats):
>>>>>>> 460e4e66
    ''' A multinomial trial '''
    return np.searchsorted(np.cumsum(probs), np.random.random(repeats))


@nb.njit((nb.int32,)) # This hugely increases performance
def poisson(rate):
    ''' A Poisson trial '''
    return np.random.poisson(rate, 1)[0]


#@nb.njit((nb.float64, nb.int64[:]))
def binomial_filter(prob, arr):
    ''' Binomial "filter" -- return entries that passed '''
    return arr[(np.random.random(len(arr)) < prob).nonzero()[0]]


@nb.njit((nb.int32, nb.int32)) # This hugely increases performance
def choose(max_n, n):
    '''
    Choose a subset of items (e.g., people) without replacement.

    Args:
        max_n (int): the total number of items
        n (int): the number of items to choose

    **Example**
    ::

        choose(5, 2) will choose 2 out of 5 people with equal probability.
    '''
    return np.random.choice(max_n, n, replace=False)


@nb.njit((nb.int32, nb.int32)) # This hugely increases performance
def choose_r(max_n, n):
    '''
    Choose a subset of items (e.g., people), with replacement.

    Args:
        max_n (int): the total number of items
        n (int): the number of items to choose

    Example:
        ``choose(5, 2)`` will choose 2 out of 5 people with equal probability.
    '''
    return np.random.choice(max_n, n, replace=True)


def choose_w(probs, n, unique=True):
    '''
    Choose n items (e.g. people), each with a probability from the distribution probs.

    Args:
        probs (array): list of probabilities, should sum to 1
        n (int): number of samples to choose
        unique (bool): whether or not to ensure unique indices

    Example:
        ``choose_w([0.2, 0.5, 0.1, 0.1, 0.1], 2)`` will choose 2 out of 5 people with nonequal probability.
    '''
    probs = np.array(probs, dtype=np.float32)
    n_choices = len(probs)
    n_samples = int(n)
    probs_sum = probs.sum()
    if probs_sum: # Weight is nonzero, rescale
        probs /= probs_sum
    else: # Weights are all zero, choose uniformly
        probs = np.ones(n_choices)/n_choices
    return np.random.choice(n_choices, n_samples, p=probs, replace=not(unique))


#%% The core Covasim functions -- compute the infections

@nb.njit((    nb.float32[:], nb.float32[:], nb.bool_[:], nb.bool_[:], nb.bool_[:],   nb.float32,  nb.float32, nb.float32))
def compute_probs(rel_trans,       rel_sus,        symp,        diag,        quar, asymp_factor, diag_factor, quar_trans):
    ''' Calculate relative transmissibility and susceptibility '''
    f_asymp    =  symp + ~symp * asymp_factor # Asymptomatic factor, changes e.g. [0,1] with a factor of 0.8 to [0.8,1.0]
    f_diag     = ~diag +  diag * diag_factor # Diagnosis factor, changes e.g. [0,1] with a factor of 0.8 to [1,0.8]
    f_quar_eff = ~quar +  quar * quar_trans # Quarantine
    rel_trans  = rel_trans * f_quar_eff * f_asymp * f_diag # Recalulate transmisibility
    rel_sus    = rel_sus   * f_quar_eff # Recalulate susceptibility
    return rel_trans, rel_sus


@nb.njit((    nb.float32, nb.int32[:], nb.int32[:], nb.float32[:], nb.float32[:], nb.float32[:]))
def compute_targets(beta,     sources,     targets,   layer_betas,     rel_trans,       rel_sus):
    ''' The heaviest step of the model -- figure out who gets infected on this timestep '''
    betas           = beta * layer_betas  * rel_trans[sources] * rel_sus[targets] # Calculate the raw transmission probabilities
    nonzero_inds    = betas.nonzero()[0] # Find nonzero entries
    nonzero_betas   = betas[nonzero_inds] # Remove zero entries from beta
    nonzero_targets = targets[nonzero_inds] # Remove zero entries from the targets
    transmissions   = (np.random.random(len(nonzero_betas)) < nonzero_betas).nonzero()[0] # Compute the actual infections!
    edge_inds       = nonzero_inds[transmissions] # The index of the contact responsible for the transmission
    target_inds     = nonzero_targets[transmissions] # Filter the targets on the actual infections
    target_inds     = np.unique(target_inds) # Ensure the targets are unique
    return target_inds, edge_inds<|MERGE_RESOLUTION|>--- conflicted
+++ resolved
@@ -147,18 +147,8 @@
     ''' Binomial (Bernoulli) trials each with different probabilities -- return boolean array '''
     return np.random.random(len(prob_arr)) < prob_arr
 
-<<<<<<< HEAD
-@nb.njit((nb.float64[:], nb.int64[:]))
-def bfl(proba, arr):
-    ''' Like bf, only instead of single probability, accept array of probailities '''
-    return list(arr[(np.random.random(len(arr)) < proba).nonzero()[0]])
-
-@nb.njit((nb.float64[:], nb.int64))
-def mt(probs, repeats):
-=======
 
 def multinomial(probs, repeats):
->>>>>>> 460e4e66
     ''' A multinomial trial '''
     return np.searchsorted(np.cumsum(probs), np.random.random(repeats))
 
