# .readthedocs.yaml
# Read the Docs configuration file
# See https://docs.readthedocs.io/en/stable/config-file/v2.html for details

# Required
version: 2

# Set the version of Python and other tools you might need
build:
  os: ubuntu-20.04
  tools:
    python: "3.9"

# Build documentation in the docs/ directory with Sphinx
sphinx:
   configuration: docs/conf.py

# If using Sphinx, optionally build your docs in additional formats such as PDF
<<<<<<< HEAD
formats:
  - htmlzip
=======
#formats:
#  - pdf
>>>>>>> 4762a3e4

# Optionally declare the Python requirements required to build your docs
python:
  install:
    - requirements: docs/requirements.txt
    - method: pip
      path: .<|MERGE_RESOLUTION|>--- conflicted
+++ resolved
@@ -16,13 +16,8 @@
    configuration: docs/conf.py
 
 # If using Sphinx, optionally build your docs in additional formats such as PDF
-<<<<<<< HEAD
-formats:
-  - htmlzip
-=======
 #formats:
-#  - pdf
->>>>>>> 4762a3e4
+#  - htmlzip
 
 # Optionally declare the Python requirements required to build your docs
 python:
