# .readthedocs.yml
# Read the Docs configuration file
# See https://docs.readthedocs.io/en/stable/config-file/v2.html for details

# Required
version: 2

# Build documentation in the docs/ directory with Sphinx
sphinx:
  configuration: docs/conf.py
  fail_on_warning: true

# Build documentation with MkDocs
#mkdocs:
#  configuration: mkdocs.yml

# Optionally build your docs in additional formats such as PDF
formats:
  - htmlzip
  - pdf

# Optionally set the version of Python and requirements required to build your docs
python:
<<<<<<< HEAD
  version: 3.7
  install:
    - requirements: docs/requirements.txt
    - method: setuptools
      path: .
  system_packages: true
=======
   version: 3.7
   install:
      - requirements: docs/requirements.txt
      - method: setuptools
        path: .
   system_packages: true
>>>>>>> 57a6a696
    
# Optionally rank topics in search results, between -10 (lower) and 10 (higher).
# 0 is normal rank, not no rank

search:
  ranking:
    index.html: 3
    modules.html: 2<|MERGE_RESOLUTION|>--- conflicted
+++ resolved
@@ -21,21 +21,13 @@
 
 # Optionally set the version of Python and requirements required to build your docs
 python:
-<<<<<<< HEAD
-  version: 3.7
-  install:
-    - requirements: docs/requirements.txt
-    - method: setuptools
-      path: .
-  system_packages: true
-=======
    version: 3.7
    install:
       - requirements: docs/requirements.txt
       - method: setuptools
         path: .
    system_packages: true
->>>>>>> 57a6a696
+
     
 # Optionally rank topics in search results, between -10 (lower) and 10 (higher).
 # 0 is normal rank, not no rank
