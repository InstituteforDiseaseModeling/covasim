{
  "time": {
<<<<<<< HEAD
    "initialize": 0.433,
    "run": 0.235
=======
    "initialize": 0.316,
    "run": 0.177
>>>>>>> 011e6420
  },
  "parameters": {
    "pop_size": 20000,
    "pop_type": "random",
    "n_days": 60
  }
}<|MERGE_RESOLUTION|>--- conflicted
+++ resolved
@@ -1,12 +1,7 @@
 {
   "time": {
-<<<<<<< HEAD
-    "initialize": 0.433,
-    "run": 0.235
-=======
     "initialize": 0.316,
     "run": 0.177
->>>>>>> 011e6420
   },
   "parameters": {
     "pop_size": 20000,
