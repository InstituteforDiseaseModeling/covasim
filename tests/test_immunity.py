--- conflicted
+++ resolved
@@ -94,11 +94,7 @@
         pars = dict(
             n_days    = 90,
             beta      = 0.008,
-<<<<<<< HEAD
-            # nab_decay = dict(form='nab_growth_decay', growth_time=14, decay_rate1=0.1, decay_time1=250, decay_rate2=0.001)
-=======
-            nab_decay = dict(form='nab_growth_decay', growth_time=14, decay_rate1=0.1, decay_time1=250, decay_rate2=0.001)
->>>>>>> c4f1baec
+            nab_decay = dict(form='nab_decay', decay_rate1=0.1, decay_time1=250, decay_rate2=0.001)
         )
 
         # Optionally include rescaling
@@ -121,7 +117,7 @@
         for key in ['n_susceptible', 'cum_infections', 'cum_reinfections', 'pop_nabs', 'pop_protection', 'pop_symp_protection']:
             v0 = res0[key]
             v1 = res1[key]
-            print(f'Checking {key:20s} ... {v1}, {v0}', end='')
+            print(f'Checking {key:20s} ... ', end='')
             assert v1 > v0, f'Expected {key} to be higher with waning than without'
             print(f'✓ ({v1} > {v0})')
 
@@ -224,11 +220,11 @@
     cv.options.set(interactive=do_plot)
     T = sc.tic()
 
-    # sim1   = test_states()
+    sim1   = test_states()
     msims1 = test_waning(do_plot=do_plot)
-    # sim2   = test_strains(do_plot=do_plot)
-    # sim3   = test_vaccines(do_plot=do_plot)
-    # res    = test_decays(do_plot=do_plot)
+    sim2   = test_strains(do_plot=do_plot)
+    sim3   = test_vaccines(do_plot=do_plot)
+    res    = test_decays(do_plot=do_plot)
 
     sc.toc(T)
     print('Done.')