'''
Script for testing integration with new SynthPops features -- namely, long-term
care facilities.
'''

import covasim as cv

<<<<<<< HEAD
sim = cv.Sim(pop_size=5000, pop_type='synthpops')
popdict, layer_keys = cv.make_synthpop(sim, with_facilities=True, layer_mapping={'LTCF':'f'})
sim.popdict = popdict
sim.initialize()
sim.run()
=======
pars = dict(
    pop_size=20000,
    pop_type='synthpops',
    n_days=120,
    )

sims = []
for ltcf in [False, True]:
    print(f'Running LTCF {ltcf}')
    sim = cv.Sim(pars)
    popdict, layer_keys = cv.make_synthpop(sim, with_facilities=ltcf, layer_mapping={'LTCF':'f'})
    sim.popdict = popdict
    sim.reset_layer_pars(layer_keys)
    sims.append(sim)

to_plot = ['cum_infections', 'new_infections', 'cum_severe', 'cum_deaths']
msim = cv.MultiSim(sims)
msim.run()
msim.plot(to_plot=to_plot)
>>>>>>> f578456d
<|MERGE_RESOLUTION|>--- conflicted
+++ resolved
@@ -5,13 +5,18 @@
 
 import covasim as cv
 
-<<<<<<< HEAD
-sim = cv.Sim(pop_size=5000, pop_type='synthpops')
-popdict, layer_keys = cv.make_synthpop(sim, with_facilities=True, layer_mapping={'LTCF':'f'})
-sim.popdict = popdict
-sim.initialize()
-sim.run()
-=======
+which = ['simple', 'complex'][0]
+
+if which == 'simple':
+
+    sim = cv.Sim(pop_size=5000, pop_type='synthpops')
+    popdict, layer_keys = cv.make_synthpop(sim, with_facilities=False, layer_mapping={'LTCF':'f'})
+    sim.popdict = popdict
+    sim.initialize()
+    sim.run()
+
+
+
 pars = dict(
     pop_size=20000,
     pop_type='synthpops',
@@ -30,5 +35,4 @@
 to_plot = ['cum_infections', 'new_infections', 'cum_severe', 'cum_deaths']
 msim = cv.MultiSim(sims)
 msim.run()
-msim.plot(to_plot=to_plot)
->>>>>>> f578456d
+msim.plot(to_plot=to_plot)