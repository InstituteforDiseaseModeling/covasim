--- conflicted
+++ resolved
@@ -1,518 +1,254 @@
-<<<<<<< HEAD
-import covasim as cv
-import numpy as np
-
-###################################################
-## Vaccination examples
-###################################################
-
-def example_estimate_prob():
-    import matplotlib.pyplot as plt
-
-    # check single day estimation campaign:
-    duration, coverage = (1, 0.3)
-    p = cv.historical_vaccinate_prob.estimate_prob(duration=duration, coverage=coverage)
-    assert(np.isclose(p, coverage))
-    print('single day campaign:', coverage, '\simeq', p)
-
-    # plot campaign coverages as a function of daily probability and campaign duration
-    durations = np.arange(1, 60)
-    probs = [0.0008, 0.008, 0.08, 0.8]
-    plt.figure()
-    for ix, prob in enumerate(probs):
-        coverage = cv.historical_vaccinate_prob.NB_cdf(durations-1, 1 - prob)
-        plt.plot(durations, coverage, label=prob)
-    plt.legend()
-    plt.xlabel('Duration of Campaign')
-    plt.ylabel('Fraction of population vaccinated')
-    plt.show()
-
-
-def examplev0():
-    pfizer = cv.historical_vaccinate_prob(vaccine='pfizer', days=np.arange(-30, 0), prob=0.007)
-    cv.Sim(interventions=pfizer, use_waning=True).run().plot()
-
-
-def examplev1():
-    # length of our base campaign
-    duration = 30
-    # estimate per-day probability needed for a coverage of 30%
-    prob = cv.historical_vaccinate_prob.estimate_prob(duration=duration, coverage=0.30)
-    print('using per-day probability of ', prob)
-
-    pfizer = cv.historical_vaccinate_prob(vaccine='pfizer', days=np.arange(-duration, 0), prob=prob)
-    sim = cv.Sim(interventions=pfizer, use_waning=True)
-
-    sim.run()
-
-    to_plot = cv.get_default_plots(kind='sim')
-    to_plot['Total counts'] += ['cum_vaccinated']
-    to_plot['Daily counts'] += ['new_doses']
-    sim.plot(to_plot=to_plot)
-
-
-def examplev2():
-    pars = {'use_waning': True}
-    variants = [cv.variant('b117', days=30, n_imports=10)]
-    sim = cv.Sim(pars=pars, variants=variants)
-
-    # length of our base campaign
-    duration = 30
-    # estimate per-day probability needed for a coverage of 30%
-    prob = cv.historical_vaccinate_prob.estimate_prob(duration=duration, coverage=0.30)
-    print('using per-day probability of ', prob)
-
-    # estimate per-day probability needed for a coverage of 30%
-    prob2 = cv.historical_vaccinate_prob.estimate_prob(duration=2*duration, coverage=0.30)
-
-    scenarios = {
-        'base':{
-            'name': 'baseline',
-            'pars': {}
-        },
-        'scen1':{
-            'name': 'historical_vaccinate',
-            'pars': {
-                'interventions':[cv.historical_vaccinate_prob(vaccine='pfizer', days=np.arange(-duration, 0), prob=prob)]
-            }
-        },
-        'scen2': {
-            'name': 'vaccinate',
-            'pars': {
-                'interventions': [cv.vaccinate_prob(vaccine='pfizer',days=np.arange(0, 30), prob=prob)]
-            }
-        },
-        'scen3': {
-            'name': 'historical_vaccinate into sim',
-            'pars': {
-                'interventions': [cv.historical_vaccinate_prob(vaccine='pfizer', days=np.arange(-30, 30), prob=prob2)]
-            }
-        },
-    }
-
-    scens = cv.Scenarios(sim=sim, scenarios=scenarios)
-
-    scens.run()
-
-    scens.plot()
-
-
-def examplev3():
-    pars = {'use_waning': True}
-    variants = [cv.variant('b117', days=30, n_imports=10)]
-    sim = cv.Sim(pars=pars, variants=variants)
-
-    # length of our base campaign
-    duration = 30
-    # estimate per-day probability needed for a coverage of 30%
-    prob = cv.historical_vaccinate_prob.estimate_prob(duration=duration, coverage=0.30)
-    print('using per-day probability of ', prob)
-
-    scenarios = {
-        'scen1':{
-            'name': 'both doses',
-            'pars': {
-                'interventions':[cv.historical_vaccinate_prob(vaccine='pfizer', days=np.arange(-duration, 0), prob=prob)]
-            }
-        },
-        'scen3': {
-            'name': 'first dose only',
-            'pars': {
-                'interventions': [cv.historical_vaccinate_prob(vaccine='pfizer', days=np.arange(-duration, 0), prob=prob, compliance=[1.0, 0.0])]
-            }
-        },
-    }
-
-    scens = cv.Scenarios(sim=sim, scenarios=scenarios)
-    scens.run()
-    to_plot = cv.get_default_plots(kind='scenarios')
-    to_plot.pop(2)
-    to_plot.update({'Cumulative doses': ['cum_vaccinated', 'cum_doses']})
-    scens.plot(to_plot=to_plot)
-
-
-def examplev4():
-    pfizer = cv.historical_vaccinate_prob(vaccine='pfizer', days=[-360], prob=0.5)
-    sim = cv.Sim(pars={'n_days':1}, interventions=pfizer, use_waning=True,
-                 analyzers=cv.nab_histogram(days=[0], edges=np.linspace(-4,2,12+1)))
-    sim.run()
-
-    sim['analyzers'][0].plot()
-
-
-###################################################
-# Example wave examples
-###################################################
-
-def examplew0():
-    cv.Sim(use_waning=True, interventions=[cv.historical_wave(120, 0.05)]).run().plot()
-
-
-def examplew1():
-    # run single sim
-    pars = {'use_waning': True, 'rand_seed':1}
-    variants = [cv.variant('delta', days=15, n_imports=10)]
-
-    sim = cv.Sim(pars=pars, variants=variants)
-    sim['interventions'] += [cv.historical_wave(variant='wild', prob=[0.05, 0.05], days_prior=[150, 50])]
-    sim.run()
-    sim.plot();
-    sim.plot('variants')
-
-
-def examplew2():
-    pars = {'use_waning': True, 'n_days':180}
-    sim = cv.Sim(pars=pars)
-    scenarios = {
-        'base':{
-            'name': 'baseline',
-            'pars': {}
-        },
-        'scen1':{
-            'name': '1 wave',
-            'pars': {
-                'interventions':[cv.historical_wave(prob=0.25, days_prior=50)]
-            }
-        },
-        'scen2': {
-            'name': '2 waves',
-            'pars': {
-                'interventions': [cv.historical_wave(prob=[0.20, 0.05], days_prior=[360, 50])]
-            }
-        }
-    }
-
-    metapars = cv.make_metapars()
-    metapars.update({'n_runs':8})
-    scens = cv.Scenarios(sim=sim, scenarios=scenarios, metapars=metapars)
-
-    scens.run()
-
-    scens.plot()
-
-def examplew3():
-    pars = {'use_waning': True, 'n_days':1}
-    sim = cv.Sim(pars=pars)
-    sim['interventions'] += [cv.historical_wave(prob=[0.05, 0.05], days_prior=[100, 50])]
-
-    sim['analyzers'] += [cv.nab_histogram(days=[0])]
-    sim.run()
-    sim.plot('variants')
-    sim['analyzers'][0].plot()
-
-###################################################
-# Example prior immunity
-###################################################
-
-def examplep0():
-    intv = cv.prior_immunity(vaccine='pfizer', days=[-30], prob=0.7)
-    cv.Sim(pars={'use_waning':True}, interventions=intv).run().plot()
-
-
-def examplep1():
-    intv = cv.prior_immunity(120, 0.05)
-    cv.Sim(pars={'use_waning':True}, interventions=intv).run().plot()
-
-
-if __name__ == "__main__":
-
-    ## PRIOR IMMUNITY EXAMPLE
-    # use prior_immunity to add historical vaccination
-    examplep0()
-
-    # use prior_immunity to add historical_wave
-    examplep1()
-
-    ## VACCINATION EXAMPLES
-
-    # basic example
-    examplev0()
-    # single vaccine campaign example
-    examplev1()
-
-    # compare vaccinate and historical vaccinate
-    examplev2()
-    # compare vaccinate and historical vaccinate
-    examplev3()
-
-    # example using NAb histogram
-    examplev4()
-    # examples using estimate_prob
-    example_estimate_prob()
-
-
-    ## PREVIOUS WAVE EXAMPLES
-    # basic example
-    examplew0()
-
-    # 2 wave example
-    examplew1()
-
-    # multi-wave comparison
-    examplew2()
-
-    # example using NAb histogram
-=======
-import covasim as cv
-import numpy as np
-
-###################################################
-## Vaccination examples
-###################################################
-
-def example_estimate_prob():
-    import matplotlib.pyplot as plt
-
-    # check single day estimation campaign:
-    duration, coverage = (1, 0.3)
-    p = cv.historical_vaccinate_prob.estimate_prob(duration=duration, coverage=coverage)
-    assert(np.isclose(p, coverage))
-    print('single day campaign:', coverage, '\simeq', p)
-
-    # plot campaign coverages as a function of daily probability and campaign duration
-    durations = np.arange(1, 60)
-    probs = [0.0008, 0.008, 0.08, 0.8]
-    plt.figure()
-    for ix, prob in enumerate(probs):
-        coverage = cv.historical_vaccinate_prob.NB_cdf(durations-1, 1 - prob)
-        plt.plot(durations, coverage, label=prob)
-    plt.legend()
-    plt.xlabel('Duration of Campaign')
-    plt.ylabel('Fraction of population vaccinated')
-    plt.show()
-
-
-def examplev0():
-    pfizer = cv.historical_vaccinate_prob(vaccine='pfizer', days=np.arange(-30, 0), prob=0.007)
-    cv.Sim(interventions=pfizer, use_waning=True).run().plot()
-
-
-def examplev1():
-    # length of our base campaign
-    duration = 30
-    # estimate per-day probability needed for a coverage of 30%
-    prob = cv.historical_vaccinate_prob.estimate_prob(duration=duration, coverage=0.30)
-    print('using per-day probability of ', prob)
-
-    pfizer = cv.historical_vaccinate_prob(vaccine='pfizer', days=np.arange(-duration, 0), prob=prob)
-    sim = cv.Sim(interventions=pfizer, use_waning=True)
-
-    sim.run()
-
-    to_plot = cv.get_default_plots(kind='sim')
-    to_plot['Total counts'] += ['cum_vaccinated']
-    to_plot['Daily counts'] += ['new_doses']
-    sim.plot(to_plot=to_plot)
-
-
-def examplev2():
-    pars = {'use_waning': True}
-    variants = [cv.variant('b117', days=30, n_imports=10)]
-    sim = cv.Sim(pars=pars, variants=variants)
-
-    # length of our base campaign
-    duration = 30
-    # estimate per-day probability needed for a coverage of 30%
-    prob = cv.historical_vaccinate_prob.estimate_prob(duration=duration, coverage=0.30)
-    print('using per-day probability of ', prob)
-
-    # estimate per-day probability needed for a coverage of 30%
-    prob2 = cv.historical_vaccinate_prob.estimate_prob(duration=2*duration, coverage=0.30)
-
-    scenarios = {
-        'base':{
-            'name': 'baseline',
-            'pars': {}
-        },
-        'scen1':{
-            'name': 'historical_vaccinate',
-            'pars': {
-                'interventions':[cv.historical_vaccinate_prob(vaccine='pfizer', days=np.arange(-duration, 0), prob=prob)]
-            }
-        },
-        'scen2': {
-            'name': 'vaccinate',
-            'pars': {
-                'interventions': [cv.vaccinate_prob(vaccine='pfizer',days=np.arange(0, 30), prob=prob)]
-            }
-        },
-        'scen3': {
-            'name': 'historical_vaccinate into sim',
-            'pars': {
-                'interventions': [cv.historical_vaccinate_prob(vaccine='pfizer', days=np.arange(-30, 30), prob=prob2)]
-            }
-        },
-    }
-
-    scens = cv.Scenarios(sim=sim, scenarios=scenarios)
-
-    scens.run()
-
-    scens.plot()
-
-
-def examplev3():
-    pars = {'use_waning': True}
-    variants = [cv.variant('b117', days=30, n_imports=10)]
-    sim = cv.Sim(pars=pars, variants=variants)
-
-    # length of our base campaign
-    duration = 30
-    # estimate per-day probability needed for a coverage of 30%
-    prob = cv.historical_vaccinate_prob.estimate_prob(duration=duration, coverage=0.30)
-    print('using per-day probability of ', prob)
-
-    scenarios = {
-        'scen1':{
-            'name': 'both doses',
-            'pars': {
-                'interventions':[cv.historical_vaccinate_prob(vaccine='pfizer', days=np.arange(-duration, 0), prob=prob)]
-            }
-        },
-        'scen3': {
-            'name': 'first dose only',
-            'pars': {
-                'interventions': [cv.historical_vaccinate_prob(vaccine='pfizer', days=np.arange(-duration, 0), prob=prob, compliance=[1.0, 0.0])]
-            }
-        },
-    }
-
-    scens = cv.Scenarios(sim=sim, scenarios=scenarios)
-    scens.run()
-    to_plot = cv.get_default_plots(kind='scenarios')
-    to_plot.pop(2)
-    to_plot.update({'Cumulative vaccinations': ['cum_vaccinated', 'cum_doses']})
-    scens.plot(to_plot=to_plot)
-
-
-def examplev4():
-    pfizer = cv.historical_vaccinate_prob(vaccine='pfizer', days=[-360], prob=0.5)
-    # pfizer = cv.historical_vaccinate_prob(vaccine='pfizer', days=[-60], prob=0.5)
-    sim = cv.Sim(pars={'n_days':1}, interventions=pfizer, use_waning=True,
-                 analyzers=cv.nab_histogram(days=[0], edges=np.linspace(-4,2,12+1)))
-    sim.run()
-
-    sim['analyzers'][0].plot()
-
-
-###################################################
-# Example wave examples
-###################################################
-
-def examplew0():
-    cv.Sim(use_waning=True, interventions=[cv.historical_wave(120, 0.05)]).run().plot()
-
-
-def examplew1():
-    # run single sim
-    pars = {'use_waning': True, 'rand_seed':1}
-    variants = [cv.variant('delta', days=15, n_imports=10)]
-    # variants = [cv.variant('b117', days=30, n_imports=10)]
-
-    sim = cv.Sim(pars=pars, variants=variants)
-    sim['interventions'] += [cv.historical_wave(variant='wild', prob=[0.05, 0.05], days_prior=[150, 50])]
-    sim.run()
-    sim.plot();
-    sim.plot('variants')
-
-
-def examplew2():
-    pars = {'use_waning': True, 'n_days':180}
-    # variants = [cv.variant('b117', days=30, n_imports=10)]
-    # sim = cv.Sim(pars=pars, variants=variants)
-    sim = cv.Sim(pars=pars)
-    scenarios = {
-        'base':{
-            'name': 'baseline',
-            'pars': {}
-        },
-        'scen1':{
-            'name': '1 wave',
-            'pars': {
-                'interventions':[cv.historical_wave(prob=0.25, days_prior=50)]
-            }
-        },
-        'scen2': {
-            'name': '2 waves',
-            'pars': {
-                'interventions': [cv.historical_wave(prob=[0.20, 0.05], days_prior=[360, 50])]
-            }
-        }
-    }
-
-    metapars = cv.make_metapars()
-    metapars.update({'n_runs':8})
-    scens = cv.Scenarios(sim=sim, scenarios=scenarios, metapars=metapars)
-
-    scens.run()
-
-    scens.plot()
-
-def examplew3():
-    pars = {'use_waning': True, 'n_days':1}
-    sim = cv.Sim(pars=pars)
-    # sim['interventions'] += [cv.historical_wave(prob=0.05, days_prior=50)]
-    # sim['interventions'] += [cv.historical_wave(prob=0.05, days_prior=150)]
-    # sim['interventions'] += [cv.historical_wave(prob=[0.05, 0.05], days_prior=[360, 50])]
-    sim['interventions'] += [cv.historical_wave(prob=[0.05, 0.05], days_prior=[100, 50])]
-
-    sim['analyzers'] += [cv.nab_histogram(days=[0])]
-    sim.run()
-    # sim.plot();
-    # sim.plot('variants')
-    sim['analyzers'][0].plot()
-
-###################################################
-# Example prior immunity
-###################################################
-
-def examplep0():
-    intv = cv.prior_immunity(vaccine='pfizer', days=[-30], prob=0.7)
-    cv.Sim(pars={'use_waning':True}, interventions=intv).run().plot()
-
-
-def examplep1():
-    intv = cv.prior_immunity(120, 0.05)
-    cv.Sim(pars={'use_waning':True}, interventions=intv).run().plot()
-
-
-if __name__ == "__main__":
-
-    ## PRIOR IMMUNITY EXAMPLE
-    # use prior_immunity to add historical vaccination
-    examplep0()
-
-    # use prior_immunity to add historical_wave
-    examplep1()
-
-    ## VACCINATION EXAMPLES
-
-    # basic example
-    examplev0()
-    # single vaccine campaign example
-    examplev1()
-
-    # compare vaccinate and historical vaccinate
-    examplev2()
-    # compare vaccinate and historical vaccinate
-    examplev3()
-
-    # example using NAb histogram
-    examplev4()
-    # examples using estimate_prob
-    example_estimate_prob()
-
-
-    ## PREVIOUS WAVE EXAMPLES
-    # basic example
-    examplew0()
-
-    # 2 wave example
-    examplew1()
-
-    # multi-wave comparison
-    examplew2()
-
-    # example using NAb histogram
->>>>>>> 56bb93de
-    examplew3()+import covasim as cv
+import numpy as np
+
+###################################################
+## Vaccination examples
+###################################################
+
+def example_estimate_prob():
+    import matplotlib.pyplot as plt
+
+    # check single day estimation campaign:
+    duration, coverage = (1, 0.3)
+    p = cv.historical_vaccinate_prob.estimate_prob(duration=duration, coverage=coverage)
+    assert(np.isclose(p, coverage))
+    print('single day campaign:', coverage, '\simeq', p)
+
+    # plot campaign coverages as a function of daily probability and campaign duration
+    durations = np.arange(1, 60)
+    probs = [0.0008, 0.008, 0.08, 0.8]
+    plt.figure()
+    for ix, prob in enumerate(probs):
+        coverage = cv.historical_vaccinate_prob.NB_cdf(durations-1, 1 - prob)
+        plt.plot(durations, coverage, label=prob)
+    plt.legend()
+    plt.xlabel('Duration of Campaign')
+    plt.ylabel('Fraction of population vaccinated')
+    plt.show()
+
+
+def examplev0():
+    pfizer = cv.historical_vaccinate_prob(vaccine='pfizer', days=np.arange(-30, 0), prob=0.007)
+    cv.Sim(interventions=pfizer, use_waning=True).run().plot()
+
+
+def examplev1():
+    # length of our base campaign
+    duration = 30
+    # estimate per-day probability needed for a coverage of 30%
+    prob = cv.historical_vaccinate_prob.estimate_prob(duration=duration, coverage=0.30)
+    print('using per-day probability of ', prob)
+
+    pfizer = cv.historical_vaccinate_prob(vaccine='pfizer', days=np.arange(-duration, 0), prob=prob)
+    sim = cv.Sim(interventions=pfizer, use_waning=True)
+
+    sim.run()
+
+    to_plot = cv.get_default_plots(kind='sim')
+    to_plot['Total counts'] += ['cum_vaccinated']
+    to_plot['Daily counts'] += ['new_doses']
+    sim.plot(to_plot=to_plot)
+
+
+def examplev2():
+    pars = {'use_waning': True}
+    variants = [cv.variant('b117', days=30, n_imports=10)]
+    sim = cv.Sim(pars=pars, variants=variants)
+
+    # length of our base campaign
+    duration = 30
+    # estimate per-day probability needed for a coverage of 30%
+    prob = cv.historical_vaccinate_prob.estimate_prob(duration=duration, coverage=0.30)
+    print('using per-day probability of ', prob)
+
+    # estimate per-day probability needed for a coverage of 30%
+    prob2 = cv.historical_vaccinate_prob.estimate_prob(duration=2*duration, coverage=0.30)
+
+    scenarios = {
+        'base':{
+            'name': 'baseline',
+            'pars': {}
+        },
+        'scen1':{
+            'name': 'historical_vaccinate',
+            'pars': {
+                'interventions':[cv.historical_vaccinate_prob(vaccine='pfizer', days=np.arange(-duration, 0), prob=prob)]
+            }
+        },
+        'scen2': {
+            'name': 'vaccinate',
+            'pars': {
+                'interventions': [cv.vaccinate_prob(vaccine='pfizer',days=np.arange(0, 30), prob=prob)]
+            }
+        },
+        'scen3': {
+            'name': 'historical_vaccinate into sim',
+            'pars': {
+                'interventions': [cv.historical_vaccinate_prob(vaccine='pfizer', days=np.arange(-30, 30), prob=prob2)]
+            }
+        },
+    }
+
+    scens = cv.Scenarios(sim=sim, scenarios=scenarios)
+
+    scens.run()
+
+    scens.plot()
+
+
+def examplev3():
+    pars = {'use_waning': True}
+    variants = [cv.variant('b117', days=30, n_imports=10)]
+    sim = cv.Sim(pars=pars, variants=variants)
+
+    # length of our base campaign
+    duration = 30
+    # estimate per-day probability needed for a coverage of 30%
+    prob = cv.historical_vaccinate_prob.estimate_prob(duration=duration, coverage=0.30)
+    print('using per-day probability of ', prob)
+
+    scenarios = {
+        'scen1':{
+            'name': 'both doses',
+            'pars': {
+                'interventions':[cv.historical_vaccinate_prob(vaccine='pfizer', days=np.arange(-duration, 0), prob=prob)]
+            }
+        },
+        'scen3': {
+            'name': 'first dose only',
+            'pars': {
+                'interventions': [cv.historical_vaccinate_prob(vaccine='pfizer', days=np.arange(-duration, 0), prob=prob, compliance=[1.0, 0.0])]
+            }
+        },
+    }
+
+    scens = cv.Scenarios(sim=sim, scenarios=scenarios)
+    scens.run()
+    to_plot = cv.get_default_plots(kind='scenarios')
+    to_plot.pop(2)
+    to_plot.update({'Cumulative doses': ['cum_vaccinated', 'cum_doses']})
+    scens.plot(to_plot=to_plot)
+
+
+def examplev4():
+    pfizer = cv.historical_vaccinate_prob(vaccine='pfizer', days=[-360], prob=0.5)
+    sim = cv.Sim(pars={'n_days':1}, interventions=pfizer, use_waning=True,
+                 analyzers=cv.nab_histogram(days=[0], edges=np.linspace(-4,2,12+1)))
+    sim.run()
+
+    sim['analyzers'][0].plot()
+
+
+###################################################
+# Example wave examples
+###################################################
+
+def examplew0():
+    cv.Sim(use_waning=True, interventions=[cv.historical_wave(120, 0.05)]).run().plot()
+
+
+def examplew1():
+    # run single sim
+    pars = {'use_waning': True, 'rand_seed':1}
+    variants = [cv.variant('delta', days=15, n_imports=10)]
+
+    sim = cv.Sim(pars=pars, variants=variants)
+    sim['interventions'] += [cv.historical_wave(variant='wild', prob=[0.05, 0.05], days_prior=[150, 50])]
+    sim.run()
+    sim.plot();
+    sim.plot('variants')
+
+
+def examplew2():
+    pars = {'use_waning': True, 'n_days':180}
+    sim = cv.Sim(pars=pars)
+    scenarios = {
+        'base':{
+            'name': 'baseline',
+            'pars': {}
+        },
+        'scen1':{
+            'name': '1 wave',
+            'pars': {
+                'interventions':[cv.historical_wave(prob=0.25, days_prior=50)]
+            }
+        },
+        'scen2': {
+            'name': '2 waves',
+            'pars': {
+                'interventions': [cv.historical_wave(prob=[0.20, 0.05], days_prior=[360, 50])]
+            }
+        }
+    }
+
+    metapars = cv.make_metapars()
+    metapars.update({'n_runs':8})
+    scens = cv.Scenarios(sim=sim, scenarios=scenarios, metapars=metapars)
+
+    scens.run()
+
+    scens.plot()
+
+def examplew3():
+    pars = {'use_waning': True, 'n_days':1}
+    sim = cv.Sim(pars=pars)
+    sim['interventions'] += [cv.historical_wave(prob=[0.05, 0.05], days_prior=[100, 50])]
+
+    sim['analyzers'] += [cv.nab_histogram(days=[0])]
+    sim.run()
+    sim.plot('variants')
+    sim['analyzers'][0].plot()
+
+###################################################
+# Example prior immunity
+###################################################
+
+def examplep0():
+    intv = cv.prior_immunity(vaccine='pfizer', days=[-30], prob=0.7)
+    cv.Sim(pars={'use_waning':True}, interventions=intv).run().plot()
+
+
+def examplep1():
+    intv = cv.prior_immunity(120, 0.05)
+    cv.Sim(pars={'use_waning':True}, interventions=intv).run().plot()
+
+
+if __name__ == "__main__":
+
+    ## PRIOR IMMUNITY EXAMPLE
+    # use prior_immunity to add historical vaccination
+    examplep0()
+
+    # use prior_immunity to add historical_wave
+    examplep1()
+
+    ## VACCINATION EXAMPLES
+
+    # basic example
+    examplev0()
+    # single vaccine campaign example
+    examplev1()
+
+    # compare vaccinate and historical vaccinate
+    examplev2()
+    # compare vaccinate and historical vaccinate
+    examplev3()
+
+    # example using NAb histogram
+    examplev4()
+    # examples using estimate_prob
+    example_estimate_prob()
+
+
+    ## PREVIOUS WAVE EXAMPLES
+    # basic example
+    examplew0()
+
+    # 2 wave example
+    examplew1()
+
+    # multi-wave comparison
+    examplew2()
+
+    # example using NAb histogram
+    examplew3()