'''
Simple script for running Covasim scenarios
'''

import sciris as sc
import covasim as cv


sc.heading('Setting up...')

# Specify what to run
scenarios = {
    'baseline':     'Status quo',
    'distance':    'Social distancing',
    # 'isolatepos':   'Isolate people who diagnose positive',
}

# Run options
do_run = 1
do_save = 0 # refers to whether to save plot - see also save_sims
do_plot = 1
do_show = 1
plot_health = 1
keep_sims = 0 # WARNING, huge! (>100 MB)
verbose = 1

# Sim options
interv_day = 10
interv_eff = 0.7
default_beta = 0.015 # Should match parameters.py

metapars = dict(
    n_runs = 1, # Number of parallel runs; change to 3 for quick, 11 for real
    noise = 0.1, # Use noise, optionally
    noisepar = 'beta',
    seed = 1,
    quantiles = {'low':0.1, 'high':0.9},
)

# For saving
version  = 'v0'
date     = '2020mar24'
folder   = 'results'
basename = f'{folder}/covasim_scenarios_{date}_{version}'
fig_path = f'{basename}.png'
obj_path = f'{basename}.scens'

# Define the scenarios
scenarios = {'baseline': {
              'name':'Baseline',
              'pars': {
                  'interventions': None,
                  }
              },
            'distance': {
              'name':'Social distancing',
              'pars': {
                  'interventions': cv.change_beta(days=interv_day, changes=interv_eff)
                  }
              },
            # 'distance2': { # With noise = 0.0, this should be identical to the above
            #   'name':'Social distancing, version 2',
            #   'pars': {
            #       'interventions': cv.dynamic_pars({'beta':dict(days=interv_day, vals=interv_eff*default_beta)})
            #       }
            #   },
             }


<<<<<<< HEAD
if __name__ == "__main__": # Required for parallel processing on Windows
=======
# If we're rerunning...
if do_run:
    scens = cv.Scenarios(metapars=metapars, scenarios=scenarios)
    scens.run(keep_sims=keep_sims, verbose=verbose)
    if do_save:
        scens.save(filename=obj_path)

# Don't run
else:
    scens = cv.Scenarios.load(obj_path)

>>>>>>> a65f3a1b

    sc.tic()

    # If we're rerunning...
    if do_run:
        scens = cova.Scenarios(metapars=metapars, scenarios=scenarios)
        scens.run(keep_sims=keep_sims, verbose=verbose)
        if do_save:
            scens.save(filename=obj_path)

    # Don't run
    else:
        scens = cova.Scenarios.load(obj_path)

    if do_plot:
        fig1 = scens.plot(do_show=do_show)

    if plot_health:
        fig2 = scens.plot_healthsystem()

    sc.toc()
<|MERGE_RESOLUTION|>--- conflicted
+++ resolved
@@ -30,7 +30,7 @@
 default_beta = 0.015 # Should match parameters.py
 
 metapars = dict(
-    n_runs = 1, # Number of parallel runs; change to 3 for quick, 11 for real
+    n_runs = 3, # Number of parallel runs; change to 3 for quick, 11 for real
     noise = 0.1, # Use noise, optionally
     noisepar = 'beta',
     seed = 1,
@@ -42,8 +42,8 @@
 date     = '2020mar24'
 folder   = 'results'
 basename = f'{folder}/covasim_scenarios_{date}_{version}'
-fig_path = f'{basename}.png'
-obj_path = f'{basename}.scens'
+fig_path   = f'{basename}.png'
+obj_path   = f'{basename}.scens'
 
 # Define the scenarios
 scenarios = {'baseline': {
@@ -67,34 +67,20 @@
              }
 
 
-<<<<<<< HEAD
 if __name__ == "__main__": # Required for parallel processing on Windows
-=======
-# If we're rerunning...
-if do_run:
-    scens = cv.Scenarios(metapars=metapars, scenarios=scenarios)
-    scens.run(keep_sims=keep_sims, verbose=verbose)
-    if do_save:
-        scens.save(filename=obj_path)
-
-# Don't run
-else:
-    scens = cv.Scenarios.load(obj_path)
-
->>>>>>> a65f3a1b
 
     sc.tic()
 
     # If we're rerunning...
     if do_run:
-        scens = cova.Scenarios(metapars=metapars, scenarios=scenarios)
+        scens = cv.Scenarios(metapars=metapars, scenarios=scenarios)
         scens.run(keep_sims=keep_sims, verbose=verbose)
         if do_save:
             scens.save(filename=obj_path)
 
     # Don't run
     else:
-        scens = cova.Scenarios.load(obj_path)
+        scens = cv.Scenarios.load(obj_path)
 
     if do_plot:
         fig1 = scens.plot(do_show=do_show)
