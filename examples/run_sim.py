'''
Simple script for running the Covid-19 agent-based model
'''

<<<<<<< HEAD
import sciris as sc
import os
import json

=======
>>>>>>> ec217b6d
print('Importing...')
import sciris as sc
import covasim as cv

print('Configuring...')

# Run options
do_plot = 1
do_save = 1
do_show = 0
do_summary = 1
verbose = 1
interv  = 0

# Set filename if saving
version  = 'v0'
date     = '2020apr05'
folder   = 'results'
basename = f'{folder}/covasim_run_{date}_{version}'
fig_path = f'{basename}.png'
summary_path = f'{basename}.json'

# Configure the sim -- can also just use a normal dictionary
pars = sc.objdict(
    n           = 20000, # Population size
    n_infected  = 1,    # Number of initial infections
    n_days      = 180,   # Number of days to simulate
    prog_by_age = 1,    # Use age-specific mortality etc.
    usepopdata  = 1,    # Use realistic population structure (requires synthpops)
    seed        = 1,    # Random seed
    )

# Optionally add an intervention
if interv:
    pars.interventions = cv.change_beta(days=45, changes=0.5) # Optionally add an intervention

print('Making sim...')
sim = cv.Sim(pars=pars)

print('Running...')
sim.run(verbose=verbose)

if do_plot || do_summary:
    # Clean the results dir
    if os.path.exists(folder):
        os.rmdir(folder)
    os.mkdir(folder)

if do_plot:
    print('Plotting...')
    fig = sim.plot(do_save=do_save, do_show=do_show, fig_path=fig_path)

if do_summary:
    summary = sim.summary_stats(verbose=1)
    f = open(summary_path, "w")
    f.write(json.dumps(summary, indent=2, separators=(',', ': ')))
    f.close()<|MERGE_RESOLUTION|>--- conflicted
+++ resolved
@@ -2,13 +2,10 @@
 Simple script for running the Covid-19 agent-based model
 '''
 
-<<<<<<< HEAD
 import sciris as sc
 import os
 import json
 
-=======
->>>>>>> ec217b6d
 print('Importing...')
 import sciris as sc
 import covasim as cv
