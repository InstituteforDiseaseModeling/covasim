--- conflicted
+++ resolved
@@ -28,12 +28,8 @@
     pop_infected = 1,     # Number of initial infections
     n_days       = 180,   # Number of days to simulate
     rand_seed    = 1,     # Random seed
-<<<<<<< HEAD
     pop_type     = 'microstructure',
     use_layers   = True,
-=======
-    use_layers   = 0,
->>>>>>> c2e510a5
     )
 
 # Optionally add an intervention
